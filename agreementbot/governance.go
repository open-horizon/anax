package agreementbot

import (
	"errors"
	"fmt"
	"github.com/golang/glog"
	"github.com/open-horizon/anax/config"
	"github.com/open-horizon/anax/ethblockchain"
	"github.com/open-horizon/anax/exchange"
	"github.com/open-horizon/anax/metering"
	"github.com/open-horizon/anax/policy"
	"net/http"
	"time"
)

func (w *AgreementBotWorker) GovernAgreements() {

	glog.Info(logString(fmt.Sprintf("started agreement governance")))

	unarchived := []AFilter{UnarchivedAFilter()}

	// The length of time this governance routine waits is based on several factors. The data verification check rate
	// of any agreements that are being maintained and the default time specified in the agbot config. Assume that we
	// start with the default and adjust as necessary.
	waitTime := w.Worker.Manager.Config.AgreementBot.ProcessGovernanceIntervalS

	for {

		// This is the amount of time for the routine to wait as discovered through scanning active agreements.
		discoveredWaitTime := uint64(0)

		// A filter for limiting the resturned set of agreements just to those that are in progress and not yet timed out.
		notYetFinalFilter := func() AFilter {
			return func(a Agreement) bool { return a.AgreementCreationTime != 0 && a.AgreementTimedout == 0 }
		}

		// Look at all agreements across all protocols
		for _, agp := range policy.AllAgreementProtocols() {

			protocolHandler := w.consumerPH[agp]

			// Find all agreements that are in progress. They might be waiting for a reply or not yet finalized on blockchain.
			if agreements, err := FindAgreements(w.db, []AFilter{notYetFinalFilter(),UnarchivedAFilter()}, agp); err == nil {
				activeDataVerification := true
				allActiveAgreements := make(map[string][]string)
				for _, ag := range agreements {

					// Govern agreements that have seen a reply from the device
					if ag.CounterPartyAddress != "" {

						// For agreements that havent seen a blockchain write yet, check timeout
						if ag.AgreementFinalizedTime == 0 {

							glog.V(5).Infof("AgreementBot Governance detected agreement %v not yet final.", ag.CurrentAgreementId)
							now := uint64(time.Now().Unix())
							if ag.AgreementCreationTime+w.Worker.Manager.Config.AgreementBot.AgreementTimeoutS < now {
								// Start timing out the agreement
								w.TerminateAgreement(&ag, protocolHandler.GetTerminationCode(TERM_REASON_NOT_FINALIZED_TIMEOUT))
							}
						}

						// Check for the receipt of data in the data ingest system (if necessary)
						if !ag.DisableDataVerificationChecks {

<<<<<<< HEAD
							// Capture the data verification check rate for later
							if discoveredWaitTime == 0 || (discoveredWaitTime != 0 && uint64(ag.DataVerificationCheckRate) < discoveredWaitTime) {
								discoveredWaitTime = uint64(ag.DataVerificationCheckRate)
							}

							// First check to see if this agreement is just not sending data. If so, terminate the agreement.
							now := uint64(time.Now().Unix())
							noDataLimit := w.Worker.Manager.Config.AgreementBot.NoDataIntervalS
							if ag.DataVerificationNoDataInterval != 0 {
								noDataLimit = uint64(ag.DataVerificationNoDataInterval)
							}
							if now-ag.DataVerifiedTime >= noDataLimit {
								// No data is being received, terminate the agreement
								glog.V(3).Infof(logString(fmt.Sprintf("cancelling agreement %v due to lack of data", ag.CurrentAgreementId)))
								w.TerminateAgreement(&ag, protocolHandler.GetTerminationCode(TERM_REASON_NO_DATA_RECEIVED))

							} else if activeDataVerification {
								// Otherwise make sure the device is still sending data
								if ag.DataVerifiedTime + uint64(ag.DataVerificationCheckRate) > now {
									// It's not time to check again
									continue
								} else if activeAgreements, err := GetActiveAgreements(allActiveAgreements, ag, &w.Worker.Manager.Config.AgreementBot); err != nil {
									glog.Errorf(logString(fmt.Sprintf("unable to retrieve active agreement list. Terminating data verification loop early, error: %v", err)))
									activeDataVerification = false
								} else if ActiveAgreementsContains(activeAgreements, ag, w.Config.AgreementBot.DVPrefix) {
									if _, err := DataVerified(w.db, ag.CurrentAgreementId, agp); err != nil {
										glog.Errorf(logString(fmt.Sprintf("unable to record data verification, error: %v", err)))
=======
								if ag.DataNotificationSent == 0 {
									// Get message address of the device from the exchange. The device ensures that the exchange is kept current.
									// If the address happens to be invalid, that should be a temporary condition. We will keep sending until
									// we get an ack to our verification message.
									if whisperTo, pubkeyTo, err := getDeviceMessageEndpoint(ag.DeviceId, w.Config.AgreementBot.ExchangeURL, w.agbotId, w.token); err != nil {
										glog.Errorf(logString(fmt.Sprintf("error obtaining message target for data notification: %v", err)))
									} else if mt, err := exchange.CreateMessageTarget(ag.DeviceId, nil, pubkeyTo, whisperTo); err != nil {
										glog.Errorf(logString(fmt.Sprintf("error creating message target: %v", err)))
									} else if err := protocolHandler.NotifyDataReceipt(ag.CurrentAgreementId, mt, sendMessage); err != nil {
										glog.Errorf(logString(fmt.Sprintf("unable to send data notification, error: %v", err)))
>>>>>>> 2a2ec8aa
									}

									if ag.DataNotificationSent == 0 {
										// Get message address of the device from the exchange. The device ensures that the exchange is kept current.
										// If the address happens to be invalid, that should be a temporary condition. We will keep sending until
										// we get an ack to our verification message.
										if whisperTo, pubkeyTo, err := getDeviceMessageEndpoint(ag.DeviceId, w.Config.AgreementBot.ExchangeURL, w.agbotId, w.token); err != nil {
											glog.Errorf(logString(fmt.Sprintf("error obtaining messgae target for data notification: %v", err)))
										} else if mt, err := exchange.CreateMessageTarget(ag.DeviceId, nil, pubkeyTo, whisperTo); err != nil {
											glog.Errorf(logString(fmt.Sprintf("error creating message target: %v", err)))
										} else if err := protocolHandler.AgreementProtocolHandler().NotifyDataReceipt(ag.CurrentAgreementId, mt, protocolHandler.GetSendMessage()); err != nil {
											glog.Errorf(logString(fmt.Sprintf("unable to send data notification, error: %v", err)))
										}
									}

									// Check to see if it's time to send a metering notification
									if ag.MeteringNotificationSent == 0 || (ag.MeteringNotificationSent != 0 && (ag.MeteringNotificationSent + uint64(ag.MeteringNotificationInterval)) <= now) {
										// Create Metering notification. If the policy is empty, there's nothing to do.
										mp := policy.Meter{Tokens: ag.MeteringTokens, PerTimeUnit: ag.MeteringPerTimeUnit, NotificationIntervalS: ag.MeteringNotificationInterval}
										if mp.IsEmpty() {
											continue
										}
										myAddress, _ := ethblockchain.AccountId()

										if mn, err := metering.NewMeteringNotification(mp, ag.AgreementCreationTime, uint64(ag.DataVerificationCheckRate), ag.DataVerificationMissedCount, ag.CurrentAgreementId, ag.ProposalHash, ag.ConsumerProposalSig, myAddress, ag.ProposalSig, "ethereum"); err != nil {
											glog.Errorf(logString(fmt.Sprintf("unable to create metering notification, error: %v", err)))
										} else if whisperTo, pubkeyTo, err := getDeviceMessageEndpoint(ag.DeviceId, w.Config.AgreementBot.ExchangeURL, w.agbotId, w.token); err != nil {
											glog.Errorf(logString(fmt.Sprintf("error obtaining message target for metering notification: %v", err)))
										} else if mt, err := exchange.CreateMessageTarget(ag.DeviceId, nil, pubkeyTo, whisperTo); err != nil {
											glog.Errorf(logString(fmt.Sprintf("error creating message target: %v", err)))
										} else if msg, err := protocolHandler.AgreementProtocolHandler().NotifyMetering(ag.CurrentAgreementId, mn, mt, protocolHandler.GetSendMessage()); err != nil {
											glog.Errorf(logString(fmt.Sprintf("unable to send metering notification, error: %v", err)))
										} else if _, err := MeteringNotification(w.db, ag.CurrentAgreementId, agp, msg); err != nil {
											glog.Errorf(logString(fmt.Sprintf("unable to record metering notification, error: %v", err)))
										}
									}

									// Data verification has occured. If it has been maintained for the specified duration then we can turn off the
									// workload rollback retry checking feature.
									if wlUsage, err := FindSingleWorkloadUsageByDeviceAndPolicyName(w.db, ag.DeviceId, ag.PolicyName); err != nil {
										glog.Errorf(logString(fmt.Sprintf("unable to find workload usage record, error: %v", err)))
									} else if wlUsage != nil && !wlUsage.DisableRetry {
										if wlUsage.VerifiedDurationS == 0 || (wlUsage.VerifiedDurationS != 0 && ag.DataNotificationSent != 0 && ag.DataVerifiedTime != ag.AgreementCreationTime && (ag.DataVerifiedTime > ag.DataNotificationSent) && ((ag.DataVerifiedTime-ag.DataNotificationSent) >= uint64(wlUsage.VerifiedDurationS))) {
											glog.V(5).Infof(logString(fmt.Sprintf("disabling workload rollback for %v after %v seconds", ag.CurrentAgreementId, (ag.DataVerifiedTime-ag.DataNotificationSent))))
											if _, err := DisableRollbackChecking(w.db, ag.DeviceId, ag.PolicyName); err != nil {
												glog.Errorf(logString(fmt.Sprintf("unable to disable workload rollback retries, error: %v", err)))
											}
										}
									}

								} else if _, err := DataNotVerified(w.db, ag.CurrentAgreementId, agp); err != nil {
									glog.Errorf(logString(fmt.Sprintf("unable to record data not verified, error: %v", err)))
								}
							}
						}

						// Govern agreements that havent seen a proposal reply yet
					} else {
						// We are waiting for a reply
						glog.V(5).Infof("AgreementBot Governance waiting for reply to %v.", ag.CurrentAgreementId)
						now := uint64(time.Now().Unix())
						if ag.AgreementCreationTime+w.Worker.Manager.Config.AgreementBot.ProtocolTimeoutS < now {
							w.TerminateAgreement(&ag, protocolHandler.GetTerminationCode(TERM_REASON_NO_REPLY))
						}
					}
				}
			} else {
				glog.Errorf(logString(fmt.Sprintf("unable to read agreements from database, error: %v", err)))
			}
		}

		// Proactively check the state of pending workload upgrades for HA devices. When the need for an upgrade is detected, one of the
		// devices in the HA group is chosen for upgrade and the others are marked for a pending upgrade (in their workload usage record).
		// The goal of this routine is to detect when 1 member of the group is upgraded and it's safe to start to upgrade another member.
		//
		// Workload usage records survive agreement cancellations. They track the current workload being run on the device. We can be certain of
		// this because proposals from agbots to devices only contain a single workload choice.

		// First, make a more optimized quick check to see if there is anything we need to do by looking for any workload
		// usage records that need to be upgraded. If there are none, then there is no need to do a more exhaustive analysis of
		// the state of the HA group. Non-HA workload usages dont have the concern about incremental workload upgrades, so they are ignored
		// by this routine.

		glog.V(5).Infof(logString(fmt.Sprintf("checking for HA partners needing a workload upgrade.")))

		HAPartnerUpgradeWUFilter := func() WUFilter {
		    return func(a WorkloadUsage) bool { return len(a.HAPartners) != 0 && a.PendingUpgradeTime != 0 }
		}

		if upgrades, err := FindWorkloadUsages(w.db, []WUFilter{HAPartnerUpgradeWUFilter()}); err != nil {
			glog.Errorf(logString(fmt.Sprintf("error searching for HA devices that need their workloads upgraded, error: %v", err)))
		} else if len(upgrades) != 0 {

			for _, wlu := range upgrades {

				// Setup variables to track the state of the HA group that the current workload usage record belongs to.
				partnerUpgrading := ""
				upgradedPartnerFound := ""

				// Run through all the partners (wlUsage.HAPartners) of the current workload usage record.
				for _, partnerId := range wlu.HAPartners {
					glog.V(5).Infof(logString(fmt.Sprintf("analyzing HA group containing %v with partners %v", wlu.DeviceId, wlu.HAPartners)))

					if partnerWLU, err := FindSingleWorkloadUsageByDeviceAndPolicyName(w.db, partnerId, wlu.PolicyName); err != nil {
						glog.Errorf(logString(fmt.Sprintf("error obtaining partner workload usage record for device %v and policy %v, error: %v", partnerId, wlu.PolicyName, err)))
					} else if partnerWLU == nil {
						// If the partner doesnt have a workload usage record, then it is because that partner is upgrading.
						// Workload usage records are deleted when we want to upgrade a device. We also cancel the previous agreement.
						partnerUpgrading = partnerId
						glog.V(3).Infof(logString(fmt.Sprintf("HA group containing %v and %v has a member %v currently upgrading.", wlu.DeviceId, wlu.HAPartners, partnerId)))
						break

					} else if partnerWLU.PendingUpgradeTime != 0 {
						// Skip partners that are pending upgrade, they dont help us figure out if we can upgrade the current member.
						continue

					} else {
						// At this point we know that the partner WLU record is not pending an upgrade. Since it has a workload usage record,
						// then we know it has been attempting to make an agreement in the past. Check the state of the agreement that it
						// points to.

						partnerUpgrading, upgradedPartnerFound = w.checkWorkloadUsageAgreement(partnerWLU, &wlu)

						// If this partner is upgrading, then there is no reason to do further checks on the HA group.
						if partnerUpgrading != "" {
							break
						}
					}

				}

				// If there is already one partner successfully upgraded and there are no partners in the middle of an upgrade, then
				// begin upgrading the partner who needs it.
				if upgradedPartnerFound != "" && partnerUpgrading == "" {
					glog.V(3).Infof(logString(fmt.Sprintf("beginning upgrade of HA member %v in group %v.", wlu.DeviceId, wlu.HAPartners)))
					if ag, err := FindSingleAgreementByAgreementIdAllProtocols(w.db, wlu.CurrentAgreementId, policy.AllAgreementProtocols(), unarchived); err != nil {
						glog.Errorf(logString(fmt.Sprintf("unable to read agreement %v from database, error: %v", wlu.CurrentAgreementId, err)))
					} else {
						// Make sure the workload usage record is gone,this will allow the device to pick up the newest workload.
						if err := DeleteWorkloadUsage(w.db, wlu.DeviceId, wlu.PolicyName); err != nil {
							glog.Errorf(logString(fmt.Sprintf("error deleting workload usage for %v using policy %v, error: %v", wlu.DeviceId, wlu.PolicyName, err)))
						}

						// Cancel the agreement if there is one
						if ag == nil {
							glog.V(5).Infof(logString(fmt.Sprintf("agreement for %v already terminated.", wlu.DeviceId)))

						} else {
							w.TerminateAgreement(ag, w.consumerPH[ag.AgreementProtocol].GetTerminationCode(TERM_REASON_POLICY_CHANGED))
						}
					}
				} else {
					glog.V(3).Infof(logString(fmt.Sprintf("no HA group members can be upgraded in group %v %v.", wlu.HAPartners, wlu.DeviceId)))
				}

			}

		}

		// Dynamically adjust wait time to account for a very short Data Verification check rate. We are imposing an upper limit
		// of 30 seconds on the wait time. Even if all check rate times are > 30 seconds, we wont wait more than 30 seconds between
		// governance cycles.
		if discoveredWaitTime != 0 && discoveredWaitTime <= 30 {
			waitTime = discoveredWaitTime
		} else if discoveredWaitTime != 0 {
			waitTime = 30
		} else {
			waitTime = w.Worker.Manager.Config.AgreementBot.ProcessGovernanceIntervalS
		}
		glog.V(5).Infof(logString(fmt.Sprintf("sleeping for %v seconds.", waitTime)))
		time.Sleep(time.Duration(waitTime) * time.Second)
	}

	glog.Info(logString(fmt.Sprintf("terminated agreement governance")))

}

// This function is used to determine if a device is actively trying to make an agreement. This is important to know because
// a device in an HA group that is in the midst of making an agreement will prevent the agbot from upgrading other HA
// partners. This function also considers the possibility that an HA partner has stopped heart beating (because it died), and
// therefore wont be making any agreements right now. In that case, we skip that device and look for others to start upgrading.
func (w *AgreementBotWorker) checkWorkloadUsageAgreement(partnerWLU *WorkloadUsage, currentWLU *WorkloadUsage) (string, string) {

	partnerUpgrading := ""
	upgradedPartnerFound := ""

	if ag, err := FindSingleAgreementByAgreementIdAllProtocols(w.db, partnerWLU.CurrentAgreementId, policy.AllAgreementProtocols(), []AFilter{UnarchivedAFilter()}); err != nil {
		glog.Errorf(logString(fmt.Sprintf("unable to read agreement %v from database, error: %v", partnerWLU.CurrentAgreementId, err)))
	} else if ag == nil {
		// If we dont find an agreement for a partner, then it is because a previous agreement with that partner has failed and we
		// managed to catch the workload usage record in a transition state between agreement attempts.
		// Check to make sure the partner is heart-beating to the exchange. This should tell us if we can expect this device to
		// complete an agreement at some time, or not.

		if dev, err := getDevice(partnerWLU.DeviceId, w.Config.AgreementBot.ExchangeURL, w.agbotId, w.token); err != nil {
			glog.Errorf(logString(fmt.Sprintf("error obtaining device %v heartbeat state: %v", partnerWLU.DeviceId, err)))
		} else if len(dev.LastHeartbeat) != 0 && (uint64(timeInSeconds(dev.LastHeartbeat) + 300) > uint64(time.Now().Unix())) {
			// If the device is still alive (heart beat received in the last 5 mins), then assume this partner is trying to make an
			// agreement. Exit the partner loop because no one else can safely upgrade right now. The upgrade might be bad.
			glog.V(5).Infof(logString(fmt.Sprintf("HA group member %v is upgrading, has partners %v %v.", partnerWLU.DeviceId, currentWLU.HAPartners, currentWLU.DeviceId)))
			partnerUpgrading = partnerWLU.DeviceId
		} else {
			// If the device is not alive then ignore it. We dont want this failed device to hold up the workload
			// upgrade of other devices.
			glog.V(5).Infof(logString(fmt.Sprintf("HA group member %v is not heartbeating, has partners %v %v.", partnerWLU.DeviceId, currentWLU.HAPartners, currentWLU.DeviceId)))
		}
	} else if ag.DataVerifiedTime != ag.AgreementCreationTime && ag.AgreementTimedout == 0 {
		// If we find a partner with an agreement where data has been verified and that is also not being cancelled,
		// then we have found a partner who is upgraded. Now we just need to make sure this partner is running the highest
		// priority workload. If not, then it is not considered to be upgraded.

		if pol, err := policy.DemarshalPolicy(partnerWLU.Policy); err != nil {
			glog.Errorf(logString(fmt.Sprintf("unable to demarshal policy for workload usage %v, error %v", partnerWLU, err)))
		} else {
			workload := pol.NextHighestPriorityWorkload(0,0,0)
			if partnerWLU.Priority == workload.Priority.PriorityValue {
				glog.V(5).Infof(logString(fmt.Sprintf("HA group member %v has upgraded, has partners %v %v.", partnerWLU.DeviceId, currentWLU.HAPartners, currentWLU.DeviceId)))
				upgradedPartnerFound = partnerWLU.DeviceId
			}
		}
	} else {
		// All other states that the agreement might be in are considered to be making an agreement and therefore the
		// partner is considered to be upgrading.
		partnerUpgrading = partnerWLU.DeviceId
	}

	return partnerUpgrading, upgradedPartnerFound
}

func timeInSeconds(timestamp string) int64 {
	timeFormat := "2006-01-02T15:04:05.999Z[MST]"  // exchange time format

	if t, err := time.Parse(timeFormat, timestamp); err != nil {
		glog.Errorf(logString(fmt.Sprintf("error converting heartbeat time %v into seconds, error: %v", timestamp, err)))
		return 0
	} else {
		return t.Unix()
	}
}



func (w *AgreementBotWorker) TerminateAgreement(ag *Agreement, reason uint) {
	// Start timing out the agreement
	glog.V(3).Infof(logString(fmt.Sprintf("detected agreement %v needs to terminate.", ag.CurrentAgreementId)))

	// Update the database
	if _, err := AgreementTimedout(w.db, ag.CurrentAgreementId, ag.AgreementProtocol); err != nil {
		glog.Errorf(logString(fmt.Sprintf("error marking agreement %v terminate: %v", ag.CurrentAgreementId, err)))
	}

	// Queue up a command for an agreement worker to do the blockchain work
	w.consumerPH[ag.AgreementProtocol].HandleAgreementTimeout(NewAgreementTimeoutCommand(ag.CurrentAgreementId, ag.AgreementProtocol, reason), w.consumerPH[ag.AgreementProtocol])
}

func getDeviceMessageEndpoint(deviceId string, url string, agbotId string, token string) (string, []byte, error) {

	glog.V(5).Infof(logString(fmt.Sprintf("retrieving device %v msg endpoint from exchange", deviceId)))

	if dev, err := getDevice(deviceId, url, agbotId, token); err != nil {
		return "", nil, err
	} else {
		glog.V(5).Infof(logString(fmt.Sprintf("retrieved device %v msg endpoint from exchange %v", deviceId, dev.MsgEndPoint)))
		return dev.MsgEndPoint, dev.PublicKey, nil
	}

}

func getDevice(deviceId string, url string, agbotId string, token string) (*exchange.Device, error) {

	glog.V(5).Infof(logString(fmt.Sprintf("retrieving device %v from exchange", deviceId)))

	var resp interface{}
	resp = new(exchange.GetDevicesResponse)
	targetURL := url + "devices/" + deviceId
	for {
		if err, tpErr := exchange.InvokeExchange(&http.Client{Timeout: time.Duration(config.HTTPDEFAULTTIMEOUT*time.Millisecond)}, "GET", targetURL, agbotId, token, nil, &resp); err != nil {
			glog.Errorf(logString(fmt.Sprintf(err.Error())))
			return nil, err
		} else if tpErr != nil {
			glog.Warningf(tpErr.Error())
			time.Sleep(10 * time.Second)
			continue
		} else {
			devs := resp.(*exchange.GetDevicesResponse).Devices
			if dev, there := devs[deviceId]; !there {
				return nil, errors.New(fmt.Sprintf("device %v not in GET response %v as expected", deviceId, devs))
			} else {
				glog.V(5).Infof(logString(fmt.Sprintf("retrieved device %v from exchange %v", deviceId, dev)))
				return &dev, nil
			}
		}
	}

}

// Govern the archived agreements, periodically deleting them from the database if they are old enough. The
// age limit is defined by the agbot configuration, PurgeArchivedAgreementHours.
//
func (w *AgreementBotWorker) GovernArchivedAgreements() {

	glog.Info(logString(fmt.Sprintf("started archived agreement governance")))

	// Default to purging archived agreements an hour after they are terminated.
	ageLimit := 1
	if w.Config.AgreementBot.PurgeArchivedAgreementHours != 0 {
		ageLimit = w.Config.AgreementBot.PurgeArchivedAgreementHours
	} else {
		glog.Info(logString(fmt.Sprintf("archive purge using default age limit of %v hour.", ageLimit)))
	}

	// This is the amount of time for the governance routine to wait.
	waitTime := uint64(1800)

	for {

		glog.V(5).Infof(logString(fmt.Sprintf("archive purge scanning for agreements archived more than %v hour(s) ago.", ageLimit)))

		// A filter for limiting the returned set of agreements to just those that are too old.
		agedOutFilter := func(now int64, limitH int) AFilter {
			return func(a Agreement) bool {
				return a.AgreementTimedout != 0 && (a.AgreementTimedout + uint64(limitH * 3600) <= uint64(now))
			}
		}

		// Find all archived agreements that are old enough and delete them.
		for _, agp := range policy.AllAgreementProtocols() {
			now := time.Now().Unix()
			if agreements, err := FindAgreements(w.db, []AFilter{ArchivedAFilter(), agedOutFilter(now, ageLimit)}, agp); err == nil {
				for _, ag := range agreements {
					if err := DeleteAgreement(w.db, ag.CurrentAgreementId, agp); err != nil {
						glog.Error(logString(fmt.Sprintf("error deleting archived agreement %v, error: %v", ag.CurrentAgreementId, err)))
					} else {
						glog.V(3).Infof(logString(fmt.Sprintf("archive purge deleted %v", ag.CurrentAgreementId)))
					}
				}

			} else {
				glog.Errorf(logString(fmt.Sprintf("unable to read archived agreements from database for protocol %v, error: %v", agp, err)))
			}
		}

		// Sleep
		glog.V(5).Infof(logString(fmt.Sprintf("archive purge sleeping for %v seconds.", waitTime)))
		time.Sleep(time.Duration(waitTime) * time.Second)
	}

}

// global log record prefix
var logString = func(v interface{}) string {
	return fmt.Sprintf("AgreementBot Governance: %v", v)
}<|MERGE_RESOLUTION|>--- conflicted
+++ resolved
@@ -62,7 +62,6 @@
 						// Check for the receipt of data in the data ingest system (if necessary)
 						if !ag.DisableDataVerificationChecks {
 
-<<<<<<< HEAD
 							// Capture the data verification check rate for later
 							if discoveredWaitTime == 0 || (discoveredWaitTime != 0 && uint64(ag.DataVerificationCheckRate) < discoveredWaitTime) {
 								discoveredWaitTime = uint64(ag.DataVerificationCheckRate)
@@ -90,18 +89,6 @@
 								} else if ActiveAgreementsContains(activeAgreements, ag, w.Config.AgreementBot.DVPrefix) {
 									if _, err := DataVerified(w.db, ag.CurrentAgreementId, agp); err != nil {
 										glog.Errorf(logString(fmt.Sprintf("unable to record data verification, error: %v", err)))
-=======
-								if ag.DataNotificationSent == 0 {
-									// Get message address of the device from the exchange. The device ensures that the exchange is kept current.
-									// If the address happens to be invalid, that should be a temporary condition. We will keep sending until
-									// we get an ack to our verification message.
-									if whisperTo, pubkeyTo, err := getDeviceMessageEndpoint(ag.DeviceId, w.Config.AgreementBot.ExchangeURL, w.agbotId, w.token); err != nil {
-										glog.Errorf(logString(fmt.Sprintf("error obtaining message target for data notification: %v", err)))
-									} else if mt, err := exchange.CreateMessageTarget(ag.DeviceId, nil, pubkeyTo, whisperTo); err != nil {
-										glog.Errorf(logString(fmt.Sprintf("error creating message target: %v", err)))
-									} else if err := protocolHandler.NotifyDataReceipt(ag.CurrentAgreementId, mt, sendMessage); err != nil {
-										glog.Errorf(logString(fmt.Sprintf("unable to send data notification, error: %v", err)))
->>>>>>> 2a2ec8aa
 									}
 
 									if ag.DataNotificationSent == 0 {
@@ -109,7 +96,7 @@
 										// If the address happens to be invalid, that should be a temporary condition. We will keep sending until
 										// we get an ack to our verification message.
 										if whisperTo, pubkeyTo, err := getDeviceMessageEndpoint(ag.DeviceId, w.Config.AgreementBot.ExchangeURL, w.agbotId, w.token); err != nil {
-											glog.Errorf(logString(fmt.Sprintf("error obtaining messgae target for data notification: %v", err)))
+											glog.Errorf(logString(fmt.Sprintf("error obtaining message target for data notification: %v", err)))
 										} else if mt, err := exchange.CreateMessageTarget(ag.DeviceId, nil, pubkeyTo, whisperTo); err != nil {
 											glog.Errorf(logString(fmt.Sprintf("error creating message target: %v", err)))
 										} else if err := protocolHandler.AgreementProtocolHandler().NotifyDataReceipt(ag.CurrentAgreementId, mt, protocolHandler.GetSendMessage()); err != nil {
