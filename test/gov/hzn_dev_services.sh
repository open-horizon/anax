--- conflicted
+++ resolved
@@ -119,17 +119,10 @@
     cd $1
 
     # First remove the existing docker image.
-<<<<<<< HEAD
-    removeImage=$(docker rmi localhost:443/amd64_${3}:1.0)
-    removed=$(echo ${removeImage} | grep "Deleted:")
-    if [ "${removed}" == "" ]; then
-        echo -e "\nERROR: image localhost:443/amd64_${3}:1.0 was not removed from local repository. Output was:"
-=======
     removeImage=$(docker rmi localhost:443/${ARCH}_${3}:1.0)
     removed=$(echo ${removeImage} | grep "Deleted:")
     if [ "${removed}" == "" ]; then
         echo -e "\nERROR: image localhost:443/${ARCH}_${3}:1.0 was not removed from local repository. Output was:"
->>>>>>> 938ea560
         echo -e "${removeImage}"
         exit 1
     fi
