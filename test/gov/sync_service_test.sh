--- conflicted
+++ resolved
@@ -140,11 +140,7 @@
 
 # When apply no flag, should get all 5 results
 TARGET_NUM_OBJS=5
-<<<<<<< HEAD
-OBJS_CMD=$(hzn mms object list)
-=======
 OBJS_CMD=$(hzn mms object list | awk '{if(NR>1)print}')
->>>>>>> 51b3bed2
 NUM_OBJS=$(echo $OBJS_CMD | jq '. | length')
 if [ "${TARGET_NUM_OBJS}" != "${NUM_OBJS}" ]
 then
@@ -162,11 +158,7 @@
 
 # -l
 TARGET_NUM_OBJS=5
-<<<<<<< HEAD
-OBJS_CMD=$(hzn mms object list -l)
-=======
 OBJS_CMD=$(hzn mms object list -l | awk '{if(NR>1)print}') 
->>>>>>> 51b3bed2
 NUM_OBJS=$(echo $OBJS_CMD | jq '. | length')
 if [ "${TARGET_NUM_OBJS}" != "${NUM_OBJS}" ]
 then
@@ -182,8 +174,6 @@
   fi
 done
 
-<<<<<<< HEAD
-=======
 # -d
 TARGET_NUM_OBJS=5
 OBJS_CMD=$(hzn mms object list -d | awk '{if(NR>1)print}')
@@ -201,7 +191,6 @@
     exit -1
   fi
 done
->>>>>>> 51b3bed2
 
 if [ "${TEST_PATTERNS}" != "" ]
 then
@@ -215,11 +204,7 @@
 
 # --objectType
 TARGET_NUM_OBJS=2
-<<<<<<< HEAD
-OBJS_CMD=$(hzn mms object list --objectType=${OBJECT_TYPE})
-=======
 OBJS_CMD=$(hzn mms object list --objectType=${OBJECT_TYPE} | awk '{if(NR>1)print}')
->>>>>>> 51b3bed2
 NUM_OBJS=$(echo $OBJS_CMD | jq '. | length')
 if [ "${TARGET_NUM_OBJS}" != "${NUM_OBJS}" ]
 then
@@ -229,11 +214,7 @@
 
 # --objectType --objectId
 TARGET_NUM_OBJS=1
-<<<<<<< HEAD
-OBJS_CMD=$(hzn mms object list --objectType=${OBJECT_TYPE} --objectId=${OBJECT_ID})
-=======
 OBJS_CMD=$(hzn mms object list --objectType=${OBJECT_TYPE} --objectId=${OBJECT_ID} | awk '{if(NR>1)print}')
->>>>>>> 51b3bed2
 NUM_OBJS=$(echo $OBJS_CMD | jq '. | length')
 if [ "${TARGET_NUM_OBJS}" != "${NUM_OBJS}" ]; then
   echo -e "Got unexpected number of objects using with --objectType and --objectId"
@@ -263,11 +244,7 @@
   WRONG_DEST_ID=wrongDestId
 
   TARGET_NUM_OBJS=3
-<<<<<<< HEAD
-  OBJS_CMD=$(hzn mms object list --destinationType=${DEST_TYPE})
-=======
   OBJS_CMD=$(hzn mms object list --destinationType=${DEST_TYPE} | awk '{if(NR>1)print}')
->>>>>>> 51b3bed2
   NUM_OBJS=$(echo $OBJS_CMD | jq '. | length')
   if [ "${TARGET_NUM_OBJS}" != "${NUM_OBJS}" ]; then
     echo -e "Got unexpected number of objects listing with --destinationType"
@@ -276,11 +253,7 @@
 
   # --destinationType --destinationId
   TARGET_NUM_OBJS=1
-<<<<<<< HEAD
-  OBJS_CMD=$(hzn mms object list --destinationType=${DEST_TYPE} --destinationId=${DEST_ID})
-=======
   OBJS_CMD=$(hzn mms object list --destinationType=${DEST_TYPE} --destinationId=${DEST_ID} | awk '{if(NR>1)print}')
->>>>>>> 51b3bed2
   NUM_OBJS=$(echo $OBJS_CMD | jq '. | length')
   if [ "${TARGET_NUM_OBJS}" != "${NUM_OBJS}" ]; then
     echo -e "Got unexpected number of objects listing with --destinationType and --destinationId"
@@ -308,40 +281,14 @@
     exit -1
   fi
 
-<<<<<<< HEAD
-  # hzn mms object list --destinationPolicy should not return any objects
-  hzn mms object list --destinationPolicy=true
-  if [ $? -eq 0 ]; then
-    echo -e "Should return error message when list with wrong destinationId"
-=======
   # hzn mms object list --policy should not return any objects
   hzn mms object list --policy=true
   if [ $? -eq 0 ]; then
     echo -e "Should return error message when list with --policy when TEST_PATTERN is not empty"
->>>>>>> 51b3bed2
     exit -1
   fi
 
 else
-<<<<<<< HEAD
-  # hzn mms object list --destinationPolicy
-  TARGET_NUM_OBJS=2
-  OBJS_CMD=$(hzn mms object list --destinationPolicy=true)
-  NUM_OBJS=$(echo $OBJS_CMD | jq '. | length')
-  if [ "${TARGET_NUM_OBJS}" != "${NUM_OBJS}" ]; then
-    echo -e "Got unexpected number of objects listing with --destinationPolicy=true"
-    exit -1
-  fi
-
-  # --destinationPolicy --dpproperty
-  TARGET_NUM_OBJS=1
-  PROP_NAME=prop_name1
-  RESULT_OBJ_ID="policy-basicres.tgz"
-  OBJS_CMD=$(hzn mms object list --destinationPolicy=true --dpproperty=${PROP_NAME})
-  NUM_OBJS=$(echo $OBJS_CMD | jq '. | length')
-  if [ "${TARGET_NUM_OBJS}" != "${NUM_OBJS}" ]; then
-    echo -e "Got unexpected number of objects listing with --destinationPolicy=true --dpproperty"
-=======
   # hzn mms object list --policy
   TARGET_NUM_OBJS=2
   OBJS_CMD=$(hzn mms object list --policy=true | awk '{if(NR>1)print}')
@@ -359,57 +306,20 @@
   NUM_OBJS=$(echo $OBJS_CMD | jq '. | length')
   if [ "${TARGET_NUM_OBJS}" != "${NUM_OBJS}" ]; then
     echo -e "Got unexpected number of objects listing with --property"
->>>>>>> 51b3bed2
     exit -1
   fi
 
   if [ $(echo $OBJS_CMD | jq -r '.[0].objectID') != ${RESULT_OBJ_ID} ]; then
-<<<<<<< HEAD
-    echo -e "Got unexpected objects listing with --destinationPolicy --dpproperty"
-    exit -1
-  fi
-
-  # --destinationPolicy --dpservice
-=======
     echo -e "Got unexpected objects listing with --property"
     exit -1
   fi
 
   # --service
->>>>>>> 51b3bed2
   TARGET_NUM_OBJS=2
   SERV_NAME="${RESOURCE_ORG1}/my.company.com.services.usehello2"
   WRONG_SERV_NAME=wrong_serve_name
   WRONGFMT_SERV_NAME="my.company.com.services.usehello2"
 
-<<<<<<< HEAD
-  OBJS_CMD=$(hzn mms object list --destinationPolicy=true --dpservice=${SERV_NAME})
-  NUM_OBJS=$(echo $OBJS_CMD | jq '. | length')
-  if [ "${TARGET_NUM_OBJS}" != "${NUM_OBJS}" ]; then
-    echo -e "Got unexpected number of objects listing with --destinationPolicy --dpservice"
-    exit -1
-  fi
-
-  hzn mms object list --destinationPolicy=true --dpservice=${WRONG_SERV_NAME}
-  if [ $? -eq 0 ]; then
-    echo -e "Should return error message when list with destinationPolicy and wrong dpservice"
-    exit -1
-  fi
-
-  hzn mms object list --destinationPolicy=true --dpservice=${WRONGFMT_SERV_NAME}
-  if [ $? -eq 0 ]; then
-    echo -e "Should return error message when list with destinationPolicy and dpservice in wrong format"
-    exit -1
-  fi
-
-  # --destinationPolicy --dpupdateTime
-  TARGET_NUM_OBJS=2
-  UPDATE_TIME="2000-01-01T03:00:00Z"
-  OBJS_CMD=$(hzn mms object list --destinationPolicy=true --dpupdateTime=${UPDATE_TIME})
-  NUM_OBJS=$(echo $OBJS_CMD | jq '. | length')
-  if [ "${TARGET_NUM_OBJS}" != "${NUM_OBJS}" ]; then
-    echo -e "Got unexpected number of objects listing with --destinationPolicy --dpupdateTime, should get ${TARGET_NUM_OBJS} object(s)"
-=======
   OBJS_CMD=$(hzn mms object list --service=${SERV_NAME} | awk '{if(NR>1)print}')
   NUM_OBJS=$(echo $OBJS_CMD | jq '. | length')
   if [ "${TARGET_NUM_OBJS}" != "${NUM_OBJS}" ]; then
@@ -444,33 +354,17 @@
   NUM_OBJS=$(echo $OBJS_CMD | jq '. | length')
   if [ "${TARGET_NUM_OBJS}" != "${NUM_OBJS}" ]; then
     echo -e "Got unexpected number of objects listing with --updateTime, should get ${TARGET_NUM_OBJS} object(s)"
->>>>>>> 51b3bed2
     exit -1
   fi
 
   UPDATE_TIME="2040-01-01T03:00:00Z"
-<<<<<<< HEAD
-  hzn mms object list --destinationPolicy=true --dpupdateTime=${UPDATE_TIME}
-  if [ $? -eq 0 ]; then
-    echo -e "Should return error message when list with destinationPolicy and later dpupdateTime"
-=======
   hzn mms object list --updateTime=${UPDATE_TIME}
   if [ $? -eq 0 ]; then
     echo -e "Should return error message when list with wrong updateTime"
->>>>>>> 51b3bed2
     exit -1
   fi
 
   WRONGFMT_UPDATE_TIME="20000101T030000Z"
-<<<<<<< HEAD
-  hzn mms object list --destinationPolicy=true --dpupdateTime=${WRONGFMT_UPDATE_TIME}
-  if [ $? -eq 0 ]; then
-    echo -e "Should return error message when list with destinationPolicy and dpupdateTime in wrong format"
-    exit -1
-  fi
-
-  # --destinationPolicy --dpproperty --dpservice --dpupdateTime
-=======
   hzn mms object list --updateTime=${WRONGFMT_UPDATE_TIME}
   if [ $? -eq 0 ]; then
     echo -e "Should return error message when list with updateTime in wrong format"
@@ -478,37 +372,19 @@
   fi
 
   # --property --service --updateTime
->>>>>>> 51b3bed2
   TARGET_NUM_OBJS=1
   PROP_NAME=prop_name1
   SERV_NAME="${RESOURCE_ORG1}/my.company.com.services.usehello2"
   UPDATE_TIME="2000-01-01T03:00:00Z"
   RESULT_OBJ_ID="policy-basicres.tgz"
-<<<<<<< HEAD
-  OBJS_CMD=$(hzn mms object list --destinationPolicy=true --dpproperty=${PROP_NAME} --dpservice=${SERV_NAME} --dpupdateTime=${UPDATE_TIME})
-  NUM_OBJS=$(echo $OBJS_CMD | jq '. | length')
-  if [ "${TARGET_NUM_OBJS}" != "${NUM_OBJS}" ]; then
-    echo -e "Got unexpected number of objects listing with --destinationPolicy, --dpproperty, --dpservice, and --dpupdateTime"
-=======
   OBJS_CMD=$(hzn mms object list --policy=true --property=${PROP_NAME} --service=${SERV_NAME} --updateTime=${UPDATE_TIME} | awk '{if(NR>1)print}')
   NUM_OBJS=$(echo $OBJS_CMD | jq '. | length')
   if [ "${TARGET_NUM_OBJS}" != "${NUM_OBJS}" ]; then
     echo -e "Got unexpected number of objects listing with --policy, --property, --service, and --updateTime"
->>>>>>> 51b3bed2
     exit -1
   fi
 
   if [ $(echo $OBJS_CMD | jq -r '.[0].objectID') != ${RESULT_OBJ_ID} ]; then
-<<<<<<< HEAD
-    echo -e "Got unexpected objects listing with --destinationPolicy, --dpproperty, --dpservice, and --dpupdateTime"
-    exit -1
-  fi
-
-  # --dpproperty --dpservice --dpupdateTime without setting --destinationPolicy
-  hzn mms object list --dpproperty=${PROP_NAME} --dpservice=${SERV_NAME} --dpupdateTime=${UPDATE_TIME}
-  if [ $? -eq 0 ]; then
-    echo -e "Should return error message when specify --dpproperty --dpservice --dpupdateTime without setting --destinationPolicy"
-=======
     echo -e "Got unexpected objects listing with --policy, --property, --service, and --updateTime"
     exit -1
   fi
@@ -518,43 +394,20 @@
   NUM_OBJS=$(echo $OBJS_CMD | jq '. | length')
   if [ "${TARGET_NUM_OBJS}" != "${NUM_OBJS}" ]; then
     echo -e "Got unexpected number of objects when specify --property --service --updateTime without setting --policy"
->>>>>>> 51b3bed2
-    exit -1
-  fi
-fi
-
-<<<<<<< HEAD
-# --noData=true
-OBJS_CMD=$(hzn mms object list --noData=true)
-NUM_OBJS=$(echo $OBJS_CMD | jq '. | length')
-RESULT_OBJ_ID="test3"
-if [ "${TARGET_NUM_OBJS}" != "${NUM_OBJS}" ]; then
-  echo -e "Got unexpected number of objects listing with --noData=true"
-=======
+    exit -1
+  fi
+fi
+
 # --data=false
 OBJS_CMD=$(hzn mms object list --data=false | awk '{if(NR>1)print}')
 NUM_OBJS=$(echo $OBJS_CMD | jq '. | length')
 RESULT_OBJ_ID="test3"
 if [ "${TARGET_NUM_OBJS}" != "${NUM_OBJS}" ]; then
   echo -e "Got unexpected number of objects listing with --data=false"
->>>>>>> 51b3bed2
   exit -1
 fi
 
 if [ $(echo $OBJS_CMD | jq -r '.[0].objectID') != ${RESULT_OBJ_ID} ]; then
-<<<<<<< HEAD
-  echo -e "Got unexpected objects listing with --noData=true"
-  exit -1
-fi
-
-# --noData=false
-TARGET_NUM_OBJS=4
-OBJS_CMD=$(hzn mms object list --noData=false)
-NUM_OBJS=$(echo $OBJS_CMD | jq '. | length')
-RESULT_OBJ_ID="test3"
-if [ "${TARGET_NUM_OBJS}" != "${NUM_OBJS}" ]; then
-  echo -e "Got unexpected number of objects listing with --noData=false"
-=======
   echo -e "Got unexpected objects listing with --data=false"
   exit -1
 fi
@@ -566,32 +419,17 @@
 RESULT_OBJ_ID="test3"
 if [ "${TARGET_NUM_OBJS}" != "${NUM_OBJS}" ]; then
   echo -e "Got unexpected number of objects listing with --data=true"
->>>>>>> 51b3bed2
   exit -1
 fi
 
 for (( ix=0; ix<$NUM_OBJS; ix++ ))
 do
   if [ $(echo $OBJS_CMD | jq -r '.['${ix}'].objectID') == ${RESULT_OBJ_ID} ]; then
-<<<<<<< HEAD
-    echo -e "Got unexpected object listing with --noData=false"
-=======
     echo -e "Got unexpected object listing with --data=true"
->>>>>>> 51b3bed2
     exit -1
   fi
 done
 
-<<<<<<< HEAD
-# --expirationTimeBefore
-TARGET_NUM_OBJS=1
-EXP_TIME_BEFORE="2025-10-02T15:00:00Z"
-OBJS_CMD=$(hzn mms object list --expirationTimeBefore=${EXP_TIME_BEFORE})
-NUM_OBJS=$(echo $OBJS_CMD | jq '. | length')
-RESULT_OBJ_ID="test2"
-if [ "${TARGET_NUM_OBJS}" != "${NUM_OBJS}" ]; then
-  echo -e "Got unexpected number of objects listing with --expirationTimeBefore"
-=======
 # --expirationTime
 TARGET_NUM_OBJS=1
 EXP_TIME_BEFORE="2025-10-02T15:00:00Z"
@@ -600,29 +438,18 @@
 RESULT_OBJ_ID="test2"
 if [ "${TARGET_NUM_OBJS}" != "${NUM_OBJS}" ]; then
   echo -e "Got unexpected number of objects listing with --expirationTime"
->>>>>>> 51b3bed2
   exit -1
 fi
 
 if [ $(echo $OBJS_CMD | jq -r '.[0].objectID') != ${RESULT_OBJ_ID} ]; then
-<<<<<<< HEAD
-  echo -e "Got unexpected objects listing with --expirationTimeBefore"
-=======
   echo -e "Got unexpected objects listing with --expirationTime"
->>>>>>> 51b3bed2
   exit -1
 fi
 
 WRONGFMT_EXP_TIME_BEFORE="20251002T150000Z"
-<<<<<<< HEAD
-hzn mms object list --expirationTimeBefore=${WRONGFMT_EXP_TIME_BEFORE}
-if [ $? -eq 0 ]; then
-    echo -e "Should return error message when list with --expirationTimeBefore in wrong format"
-=======
 hzn mms object list --expirationTime=${WRONGFMT_EXP_TIME_BEFORE}
 if [ $? -eq 0 ]; then
     echo -e "Should return error message when list with --expirationTime in wrong format"
->>>>>>> 51b3bed2
     exit -1
 fi
 
