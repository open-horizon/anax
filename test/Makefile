# Makefile for e2e execution
SHELL := /bin/bash

#Versioning
<<<<<<< HEAD
DOCKER_EXCH_TAG := 2.44.0
=======
DOCKER_EXCH_TAG := latest
PKG_URL_BASE := http://169.45.88.181/linux/ubuntu
PKGS_URL := $(PKG_URL_BASE)/dists/xenial-testing/main/binary-amd64/Packages
DEB_PKGS_URL := $(PKG_URL_BASE)/pool/main/h/horizon
HORIZON_PKG_VER ?= $(shell curl -s $(PKGS_URL) | grep -A 2 'Package: horizon' | grep -m 1 'Version:' | awk -F ' |~' '{print $$2}')
>>>>>>> 0480fef5

# user configurable variables
# The TEST_PATTERNS is a comma separated list of following patterns.
# sall,sns,spws,susehello,sgps,sloc,cpu2msghub (These are pattern with services)
# all,ns,loc,gps,ns-keytest (These are patterns with workloads and microservices)
#
# If cpu2msghub pattern is in the TEST_PATTERNS, then
# please export the following variables before calling 'make test'
#    MSGHUB_BROKER_URL
#    MSGHUB_API_KEY
#

TEST_VARS ?= NOLOOP=1 TEST_PATTERNS=sall
# TEST_VARS ?= NOLOOP=1 NOCANCEL=1

# msghub
MSGHUB_VARS := MSGHUB_BROKER_URL='$(MSGHUB_BROKER_URL)' MSGHUB_API_KEY='$(MSGHUB_API_KEY)'

BRANCH_NAME ?= ""
ANAX_SOURCE ?= $(shell dirname $(CURDIR))
AGBOT_TEMPFS := $(CURDIR)/docker/tempfs/agbot
EXCH_TEMPFS := $(CURDIR)/docker/tempfs/exchange
CSS_CONFIG := $(CURDIR)/docker/fs/etc/edge-sync-service/
UDS := /var/run/horizon/
EXCHDB_USER := admin
EXCHDB_PORT := 5432
EXCHDB_NAME := exchange
EXCH_ROOTPW ?= Horizon-Rul3s
AGBOT_NAME ?= ag12345
DOCKER_TEST_NETWORK := e2edev_test_network
DOCKER_AGBOT_INAME := openhorizon/e2edev-agbot
DOCKER_EXCH_INAME := openhorizon/amd64_exchange-api
DOCKER_DEV_TAG := latest
DOCKER_EXCHDB_INAME := postgres
DOCKER_EXCHDB_TAG := 9
DOCKER_REG_INAME := registry
DOCKER_REG_TAG := sha256:7d081088e4bfd632a88e3f3bcd9e007ef44a796fddfe3261407a3f9f04abe1e7
DOCKER_CSSDB_INAME := mongo
DOCKER_CSSDB_TAG := 4.0.6
DOCKER_CSS_INAME := openhorizon/amd64_cloud-sync-service
DOCKER_CSS_TAG := testing$(BRANCH_NAME)
DOCKER_ANAX_K8S_INAME := openhorizon/amd64_anax_k8s:testing
DOCKER_ANAX_INAME := openhorizon/amd64_anax:testing
DOCKER_DEV_OPTS :=  --rm --no-cache
E2EDEV_HOST_IP := $(shell hostname -I | awk '{print $$1}')
AGBOT_SAPI_URL ?= https://localhost:8083
ICP_HOST_IP ?= 0
DOCKER_AGBOT_ADD_HOST ?= "localhost:127.0.0.1"
ORG_ID ?= ""

export PREBUILT_DOCKER_REG_URL ?= ""
export PREBUILT_DOCKER_REG_USER ?= ""
export PREBUILT_DOCKER_REG_PW ?= ""
export PREBUILT_ANAX_VERSION ?= nightly
export PREBUILT_ESS_VERSION ?= nightly

ifndef verbose
.SILENT:
endif

all: default
default: build
stop: clean
build: agbot-image exchange-db-image exchange-image css-mongo-db-image
build-remote: agbot-image
run: test
distclean: realclean

DOCKER_AGBOT_CNAME := agbot
DOCKER_EXCH ?= http://exchange-api:8080/v1
CSS_URL ?= https://css-api:9443
API_KEY ?= 0
CERT_LOC ?= 1
DOCKER_EXCH_CNAME = exchange-api
DOCKER_EXCHDB_CNAME := exchange-db
DOCKER_REG_CNAME := e2edevregistry
DOCKER_REG_PW_CNAME := htregistry
DOCKER_REG_USER := testuser
DOCKER_REG_PW := testpassword
DOCKER_CSS_CNAME := css-api
DOCKER_CSSDB_CNAME := css-db
MUL_AGENTS ?= 0

run-agbot: agbot-docker-prereqs test-network
	touch /tmp/horizon
	touch /tmp/css.crt
	@echo "Handling $(DOCKER_AGBOT_CNAME)"
	docker/docker_run.bash "$(DOCKER_AGBOT_CNAME)" \
		docker run -d \
		--privileged \
		-p 127.0.0.1:8510:8510 \
		-p 127.0.0.1:8511:8511 \
		-p 127.0.0.1:8082:8082 \
		-p 127.0.0.1:8083:8083 \
		-p 127.0.0.1:8084:8084 \
		-p 127.0.0.1:8085:8085 \
		--name "$(DOCKER_AGBOT_CNAME)" \
		--network "$(DOCKER_TEST_NETWORK)" \
		--add-host "$(DOCKER_AGBOT_ADD_HOST)" \
		-v /var/run/docker.sock:/var/run/docker.sock \
		-v $(UDS):$(UDS):rw \
		-v /var/tmp/horizon/:/var/tmp/horizon/:rw \
		-v ~/.docker:/home/agbotuser/.docker \
		-v ~/.docker:/root/.docker \
		-v /etc/wiotp-edge/:/etc/wiotp-edge/ \
		-v /var/wiotp-edge/persist/:/var/wiotp-edge/persist/ \
		-v /tmp/ess-auth/:/tmp/ess-auth/:rw \
		-v /tmp/hzndev/:/tmp/hzndev/ \
		-v $(AGBOT_TEMPFS)/certs:/certs \
		-v /var/log/:/var/log/ \
		-v $(ANAX_SOURCE)/anax-in-container:/tmp/anax-in-container \
		-v /tmp/horizon:/tmp/horizon:rw \
		-v /tmp/css.crt:/tmp/css.crt:rw \
		-e "HZN_DISABLE_IPTABLES_MANIPULATION=true" \
		-e "EXCH_APP_HOST=$(DOCKER_EXCH)" \
		-e "HZN_SSL_SKIP_VERIFY=1" \
		-e "CSS_URL=$(CSS_URL)" \
		-e "API_KEY=$(API_KEY)" \
		-e "CERT_LOC=$(CERT_LOC)" \
		-e "MUL_AGENTS=$(MUL_AGENTS)" \
		-e "EXCH_ROOTPW=$(EXCH_ROOTPW)" \
		-e "AGBOT_NAME=$(AGBOT_NAME)" \
		-e "AGBOT_SAPI_URL=$(AGBOT_SAPI_URL)" \
		-e "ORG_ID=$(ORG_ID)" \
		-e "ICP_HOST_IP=$(ICP_HOST_IP)" \
		-e "DOCKER_REG_CNAME=$(DOCKER_REG_CNAME)" \
		-e "DOCKER_REG_USER=$(DOCKER_REG_USER)" \
		-e "DOCKER_REG_PW=$(DOCKER_REG_PW)" \
		-e "DOCKER_EXCH_TAG=$(DOCKER_EXCH_TAG)" \
		-e "HZN_AGBOT_API=http://localhost:8082" \
		-e "HZN_EXCHANGE_URL=$(DOCKER_EXCH)" \
		-e "HZN_DEV_HOST_IP=$(E2EDEV_HOST_IP)" \
		-e "HZN_DEV_FSS_IMAGE_TAG"="testing$(BRANCH_NAME)" \
		-e "HZN_MGMT_HUB_CERT_PATH"="/certs/css.crt" \
		-t $(DOCKER_AGBOT_INAME):$(DOCKER_DEV_TAG)
	docker cp $(AGBOT_TEMPFS)/. $(DOCKER_AGBOT_CNAME):/

run-dockerreg: test-network
	@echo "Handling Docker $(DOCKER_REG_CNAME)"
	mkdir -p $(AGBOT_TEMPFS)/certs
	@echo "Generating TLS cert for docker registry $(DOCKER_REG_CNAME)"
	openssl req \
		-newkey rsa:4096 \
		-nodes -sha256 -x509 \
		-keyout $(AGBOT_TEMPFS)/certs/domain.key \
		-days 365 \
		-out $(AGBOT_TEMPFS)/certs/domain.crt \
		-subj "/C=US/ST=e2edev@somecomp.com/L=e2edev@somecomp.com/O=e2edev@somecomp.com/CN=localhost"
	mkdir -p $(AGBOT_TEMPFS)/auth
	touch $(AGBOT_TEMPFS)/auth/htpasswd
	docker/docker_run.bash "$(DOCKER_REG_CNAME)" \
		docker run -d \
		-p 127.0.0.1:443:443 \
		--name $(DOCKER_REG_CNAME) \
		--network "$(DOCKER_TEST_NETWORK)" \
		-v $(AGBOT_TEMPFS)/certs:/certs \
		-e REGISTRY_HTTP_ADDR=0.0.0.0:443 \
		-e REGISTRY_HTTP_TLS_CERTIFICATE=/certs/domain.crt \
		-e REGISTRY_HTTP_TLS_KEY=/certs/domain.key \
		-v $(AGBOT_TEMPFS)/auth:/auth \
		-e REGISTRY_AUTH=htpasswd \
		-e REGISTRY_AUTH_HTPASSWD_REALM=RegistryRealm \
		-e REGISTRY_AUTH_HTPASSWD_PATH=/auth/htpasswd \
		-t $(DOCKER_REG_INAME)@$(DOCKER_REG_TAG)
	@echo "Docker $(DOCKER_REG_CNAME) container running with TLS"
	docker run --name $(DOCKER_REG_PW_CNAME) \
		--entrypoint htpasswd \
		-t $(DOCKER_REG_INAME)@$(DOCKER_REG_TAG) \
		-Bbn $(DOCKER_REG_USER) $(DOCKER_REG_PW) > $(AGBOT_TEMPFS)/auth/htpasswd
	docker rm -v $(DOCKER_REG_PW_CNAME)

run-exchange: run-exchange-db test-network $(EXCH_TEMPFS)/exchange-api.tmpl
	@echo "Handling $(DOCKER_EXCH_CNAME)"
	docker/docker_run.bash "$(DOCKER_EXCH_CNAME)" \
		docker run -d \
		-p 0.0.0.0:8090:8080 \
		--name "$(DOCKER_EXCH_CNAME)" \
		--network "$(DOCKER_TEST_NETWORK)" \
		-v $(EXCH_TEMPFS)/exchange-api.tmpl:/etc/horizon/exchange/exchange-api.tmpl:ro \
		-t openhorizon/amd64_exchange-api:$(DOCKER_EXCH_TAG)

$(EXCH_TEMPFS)/exchange-api.tmpl:
	@echo "Populating the exchange configuration"
	mkdir -p $(EXCH_TEMPFS)
	echo "{ \"api\": { \"db\": { \"jdbcUrl\": \"jdbc:postgresql://$(DOCKER_EXCHDB_CNAME):$(EXCHDB_PORT)/$(EXCHDB_NAME)\"," \
                "\"user\": \"$(EXCHDB_USER)\" }, \"root\": { \"password\": \"$(EXCH_ROOTPW)\" } } }" > $(EXCH_TEMPFS)/exchange-api.tmpl

run-exchange-db: test-network
	@echo "Handling $(DOCKER_EXCHDB_CNAME)"
	docker/docker_run.bash "$(DOCKER_EXCHDB_CNAME)" \
		docker run -d \
		--name "$(DOCKER_EXCHDB_CNAME)" \
		--network "$(DOCKER_TEST_NETWORK)" \
		-e POSTGRES_DB=$(EXCHDB_NAME) \
		-e POSTGRES_USER=$(EXCHDB_USER) \
		-e POSTGRES_HOST_AUTH_METHOD=trust \
		-t $(DOCKER_EXCHDB_INAME):$(DOCKER_EXCHDB_TAG)

clean:
	@echo -e "\nStarting cleanup"
	@echo "Clean up kube environment"
	gov/stop_kube.sh
	@echo "Shutdown anax cleanly"
	-@curl -sSLX DELETE http://localhost:8510/node 2>/dev/null || true
	@echo "Removing agbot container"
	-@docker rm -f "$(DOCKER_AGBOT_CNAME)" 2>/dev/null || true
	@echo "Removing agent containers"
	-@HC_BASE=$(ANAX_SOURCE)/anax-in-container $(ANAX_SOURCE)/test/gov/stop_multiple_agents.sh
	@echo "Dropping and re-initializing the exchange DB"
	@$(eval DROP_DB_TOKEN := $(shell curl -sLX GET -u "root/root:$(EXCH_ROOTPW)" "http://localhost:8080/v1/admin/dropdb/token" | jq -r '.token')) 2>/dev/null || true
	-@curl -sLX POST -u "root/root:$(DROP_DB_TOKEN)" "http://localhost:8080/v1/admin/dropdb" | jq -r '.msg' 2>/dev/null || true
	-@curl -sLX POST -u "root/root:$(EXCH_ROOTPW)" "http://localhost:8080/v1/admin/initdb" | jq -r '.msg' 2>/dev/null || true
	@echo "Removing stale networks"
	-@docker network prune -f 2>/dev/null || true
	@echo "Removing unused images"
	-@docker rmi $$(docker images -qf "dangling=true") 2>/dev/null || true
	@echo "Removing any leftover images generated by e2edev"
	-@docker rmi $$(docker images | egrep "openhorizon/|wiotp-|localhost" | egrep -v "e2edev-agbot|amd64_exchange-api|amd64_cloud-sync-service|amd64_edge-sync-service|amd64_anax_k8s|REPOSITORY" | awk '{print $$3}') 2>/dev/null || true
	@echo "Removing the $(DOCKER_EXCH_CNAME) container"
	-@docker rm -f "$(DOCKER_EXCH_CNAME)" 2>/dev/null || true
	@echo "Removing the $(DOCKER_EXCHDB_CNAME) container"
	-@docker rm -v -f "$(DOCKER_EXCHDB_CNAME)" 2>/dev/null || true
	@echo "Removing the $(DOCKER_REG_CNAME) container"
	-@docker rm -v -f "$(DOCKER_REG_CNAME)" 2>/dev/null || true
	@echo "Removing the $(DOCKER_CSSDB_CNAME) container"
	-@docker rm -v -f "$(DOCKER_CSSDB_CNAME)" 2>/dev/null || true
	@echo "Removing the $(DOCKER_CSS_CNAME) container"
	-@docker rm -f "$(DOCKER_CSS_CNAME)" 2>/dev/null || true
	@echo "Cleaning up any left over workloads"
	-@docker stop $(docker ps -a | egrep "openhorizon/|wiotp-|localhost" | egrep -v "e2edev-agbot|amd64_exchange-api|amd64_cloud-sync-service|amd64_edge-sync-service|REPOSITORY" | awk '{print $$1}') 2>/dev/null || true
	-@docker rm $(docker ps -a | egrep "openhorizon/|wiotp-|localhost" | egrep -v "e2edev-agbot|amd64_exchange-api|amd64_cloud-sync-service|amd64_edge-sync-service|REPOSITORY" | awk '{print $$1}') 2>/dev/null || true
	@echo "Removing working directories"
	-@rm -rf $(CURDIR)/docker/tempfs 2>/dev/null || true
	-@sudo rm -fr $(UDS) 2>/dev/null || true

mostlyclean: clean
	@echo "Cleaning anax binaries and configs"
	-cd $(ANAX_SOURCE) && make clean

realclean: mostlyclean
	-@docker rm -f "$(DOCKER_EXCHDB_CNAME)" "$(DOCKER_EXCH_CNAME)" 2>/dev/null || true
	-@docker rmi $(DOCKER_AGBOT_INAME):$(DOCKER_DEV_TAG) $(DOCKER_AGBOT_INAME):latest 2>/dev/null || true
	-@docker rmi openhorizon/amd64_exchange-api:$(DOCKER_EXCH_TAG) 2>/dev/null || true
	-@docker rmi $(DOCKER_CSS_INAME):$(DOCKER_CSS_TAG) 2>/dev/null || true
	-@docker network rm $(DOCKER_TEST_NETWORK) 2>/dev/null || true
	-@docker rmi $$(docker images -qf "dangling=true") 2>/dev/null || true

test-network:
	@echo "Creating e2edev environment network"
	if [[ "$(shell docker network ls -qf name=$(DOCKER_TEST_NETWORK))" == "" ]]; then \
		docker network create "$(DOCKER_TEST_NETWORK)"; \
	fi

$(ANAX_SOURCE)/anax:
	@echo "Building anax"
	cd $(ANAX_SOURCE) && make clean && make && make ess-docker-image && make css-docker-image

get-anax:

ifeq ($(MAKECMDGOALS),test-remote-prebuilt)
get-anax: agbot-prereq-download-anax
else
get-anax: agbot-prereq-build-anax
endif

agbot-prereq-build-anax: $(ANAX_SOURCE)/anax
	@echo "Configuring agbot prerequisites"
	if [[ "$(shell docker images -q $(DOCKER_ANAX_K8S_INAME) 2>/dev/null)" == "" ]]; then \
		cd $(ANAX_SOURCE) && make anax-k8s-image; \
	fi
	if [[ "$(shell docker images -q $(DOCKER_ANAX_INAME) 2>/dev/null)" == "" ]]; then \
		cd $(ANAX_SOURCE) && make anax-image; \
	fi

agbot-prereq-download-anax:
	gov/setup_agbot.sh

agbot-docker-prereqs: get-anax
	mkdir -p /tmp/ess-store/ /tmp/ess-auth/ /tmp/service_storage/ /tmp/hzndev/
	mkdir -p $(AGBOT_TEMPFS)/usr/local/bin $(AGBOT_TEMPFS)/root/.colonus
	cp $(ANAX_SOURCE)/anax $(ANAX_SOURCE)/cli/hzn $(AGBOT_TEMPFS)/usr/local/bin
	cp -r $(CURDIR)/docker/fs/etc $(AGBOT_TEMPFS)
	cp -r $(CURDIR)/docker/fs/hzn $(CURDIR)/gov/* $(CURDIR)/docker/fs/helm $(CURDIR)/docker/fs/resources $(CURDIR)/docker/fs/objects $(AGBOT_TEMPFS)/root
	for f in $$(find $(AGBOT_TEMPFS)/etc/agbot/ -maxdepth 1 -name '*.tmpl'); do EXCH_APP_HOST=$(DOCKER_EXCH) CSS_URL=$(CSS_URL) envsubst < $$f > "$$(echo $$f | sed 's/.tmpl//')"; done
	for f in $$(find $(AGBOT_TEMPFS)/etc/colonus/ -maxdepth 1 -name '*.tmpl'); do EXCH_APP_HOST=$(DOCKER_EXCH) CSS_URL=$(CSS_URL) envsubst < $$f > "$$(echo $$f | sed 's/.tmpl//')"; done
	cp $(ANAX_SOURCE)/pkg/deb/horizon/etc/horizon/trust/horizon.pem $(AGBOT_TEMPFS)/root/.colonus/.
	cp $(ANAX_SOURCE)/pkg/deb/horizon/etc/horizon/trust/mtn-publicKey.pem $(AGBOT_TEMPFS)/root/.colonus/.

agbot-image:
	@echo "Handling $(DOCKER_AGBOT_INAME)"
	if [ -n "$(shell docker images | grep '$(DOCKER_AGBOT_INAME)')" ]; then \
		echo "Skipping since $(DOCKER_AGBOT_INAME) image exists, run 'make clean && make' if a rebuild is desired"; \
	else \
		echo "Building container image $(DOCKER_AGBOT_INAME)"; \
		docker build $(DOCKER_DEV_OPTS) -t $(DOCKER_AGBOT_INAME) -f docker/Dockerfile ./docker && docker tag $(DOCKER_AGBOT_INAME) $(DOCKER_AGBOT_INAME):$(DOCKER_DEV_TAG); \
	fi

exchange-db-image:
	docker pull $(DOCKER_EXCHDB_INAME):$(DOCKER_EXCHDB_TAG)

exchange-image:
	docker pull $(DOCKER_EXCH_INAME):$(DOCKER_EXCH_TAG)

test: clean $(ANAX_SOURCE)/anax run-dockerreg run-exchange run-css run-agbot
	@echo -e  "\nBootstrapping the exchange"
	docker exec $(DOCKER_AGBOT_CNAME) bash -c "export $(TEST_VARS); /root/init_exchange.sh"
	@echo -e  "\nSetting up agent in kube"
	$(TEST_VARS) gov/run_kube.sh $(AGBOT_TEMPFS) $(ANAX_SOURCE) $(EXCH_ROOTPW)
	@echo -e  "\nStarting tests"
	docker exec $(DOCKER_AGBOT_CNAME) bash -c "export $(TEST_VARS); export $(MSGHUB_VARS); /root/gov-combined.sh"

test-remote: clean $(ANAX_SOURCE)/anax run-dockerreg run-agbot copy-cert
	@echo -e  "\nBootstrapping the exchange"
	docker exec $(DOCKER_AGBOT_CNAME) bash -c "export $(TEST_VARS); /root/init_exchange.sh"
	@echo -e  "\nStarting tests"
	docker exec $(DOCKER_AGBOT_CNAME) bash -c "export $(TEST_VARS); export $(MSGHUB_VARS); /root/gov-combined.sh"

test-remote-prebuilt: clean run-dockerreg run-agbot copy-cert
	@echo -e  "\nBootstrapping the exchange"
	docker exec $(DOCKER_AGBOT_CNAME) bash -c "export $(TEST_VARS); /root/init_exchange.sh"
	@echo -e  "\nStarting tests"
	docker exec $(DOCKER_AGBOT_CNAME) bash -c "export $(TEST_VARS); export $(MSGHUB_VARS); /root/gov-combined.sh"

copy-cert:
	cp css.crt $(AGBOT_TEMPFS)/certs/css.crt
	cp agbotapi.crt $(AGBOT_TEMPFS)/certs/agbotapi.crt

css-mongo-db-image:
	docker pull $(DOCKER_CSSDB_INAME):$(DOCKER_CSSDB_TAG)

run-mongo-db: test-network
	@echo "Handling $(DOCKER_CSSDB_CNAME)"
	docker/docker_run.bash "$(DOCKER_CSSDB_CNAME)" \
		docker run -d \
		--name "$(DOCKER_CSSDB_CNAME)" \
		-p 127.0.0.1:27017:27017 \
		--network "$(DOCKER_TEST_NETWORK)" \
		-t $(DOCKER_CSSDB_INAME):$(DOCKER_CSSDB_TAG)

run-css: run-mongo-db
	@echo "Generating TLS cert for CSS $(DOCKER_CSS_CNAME)"
	openssl req \
		-newkey rsa:4096 \
		-nodes -sha256 -x509 \
		-keyout $(AGBOT_TEMPFS)/certs/css.key \
		-days 365 \
		-out $(AGBOT_TEMPFS)/certs/css.crt \
		-subj "/C=US/ST=e2edev@somecomp.com/L=e2edev@somecomp.com/O=e2edev@somecomp.com/CN=$(DOCKER_CSS_CNAME)"
	chmod +r $(AGBOT_TEMPFS)/certs/css.key
	@echo "Starting $(DOCKER_CSS_CNAME)"
	docker/docker_run.bash "$(DOCKER_CSS_CNAME)" \
		docker run -d \
		--name "$(DOCKER_CSS_CNAME)" \
		-p 127.0.0.1:9443:9443 \
		--network "$(DOCKER_TEST_NETWORK)" \
		-e "HZN_EXCHANGE_URL=$(DOCKER_EXCH)" \
		-e "HZN_EXCHANGE_CA_CERT=/certs/domain.crt" \
		-v $(CSS_CONFIG):/etc/edge-sync-service/ \
		-v $(AGBOT_TEMPFS)/certs/:/certs/ \
		-t $(DOCKER_CSS_INAME):$(DOCKER_CSS_TAG)

.PHONY: all default stop build run distclean clean mostlyclean realclean run-agbot run-dockerreg run-exchange run-exchange-db test-network test agbot-docker-prereqs agbot-image exchange-db-image exchange-image css-mongo-db-image run-mongo-db run-css copy-cert
#.SILENT: clean<|MERGE_RESOLUTION|>--- conflicted
+++ resolved
@@ -2,15 +2,7 @@
 SHELL := /bin/bash
 
 #Versioning
-<<<<<<< HEAD
-DOCKER_EXCH_TAG := 2.44.0
-=======
 DOCKER_EXCH_TAG := latest
-PKG_URL_BASE := http://169.45.88.181/linux/ubuntu
-PKGS_URL := $(PKG_URL_BASE)/dists/xenial-testing/main/binary-amd64/Packages
-DEB_PKGS_URL := $(PKG_URL_BASE)/pool/main/h/horizon
-HORIZON_PKG_VER ?= $(shell curl -s $(PKGS_URL) | grep -A 2 'Package: horizon' | grep -m 1 'Version:' | awk -F ' |~' '{print $$2}')
->>>>>>> 0480fef5
 
 # user configurable variables
 # The TEST_PATTERNS is a comma separated list of following patterns.
