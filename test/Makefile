--- conflicted
+++ resolved
@@ -9,11 +9,7 @@
 endif
 
 #Versioning
-<<<<<<< HEAD
-DOCKER_EXCH_TAG := latest
-=======
 DOCKER_EXCH_TAG := testing
->>>>>>> 938ea560
 
 # user configurable variables
 # The TEST_PATTERNS is a comma separated list of following patterns.
@@ -97,11 +93,7 @@
 all: default
 default: build
 stop: clean
-<<<<<<< HEAD
-build: agbot-image exchange-db-image exchange-image css-mongo-db-image
-=======
 build: agbot-image exchange-db-image exchange-image css-mongo-db-image hashicorp-vault-image
->>>>>>> 938ea560
 build-remote: agbot-image
 run: test
 distclean: realclean
@@ -365,13 +357,8 @@
 	cp $(ANAX_SOURCE)/anax $(ANAX_SOURCE)/cli/hzn $(AGBOT_TEMPFS)/usr/local/bin
 	cp -r $(CURDIR)/docker/fs/etc $(AGBOT_TEMPFS)
 	cp -r $(CURDIR)/docker/fs/hzn $(CURDIR)/gov/* $(CURDIR)/docker/fs/helm $(CURDIR)/docker/fs/resources $(CURDIR)/docker/fs/objects $(AGBOT_TEMPFS)/root
-<<<<<<< HEAD
-	for f in $$(find $(AGBOT_TEMPFS)/etc/agbot/ -maxdepth 1 -name '*.tmpl'); do EXCH_APP_HOST=$(DOCKER_EXCH) CSS_URL=$(CSS_URL) envsubst < $$f > "$$(echo $$f | sed 's/.tmpl//')"; done
-	for f in $$(find $(AGBOT_TEMPFS)/etc/colonus/ -maxdepth 1 -name '*.tmpl'); do EXCH_APP_HOST=$(DOCKER_EXCH) CSS_URL=$(CSS_URL) envsubst < $$f > "$$(echo $$f | sed 's/.tmpl//')"; done
-=======
 	for f in $$(find $(AGBOT_TEMPFS)/etc/agbot/ -maxdepth 1 -name '*.tmpl'); do EXCH_APP_HOST=$(DOCKER_EXCH) CSS_URL=$(CSS_URL) VAULT_ADDR=${VAULT_ADDR} envsubst < $$f > "$$(echo $$f | sed 's/.tmpl//')"; done
 	for f in $$(find $(AGBOT_TEMPFS)/etc/colonus/ -maxdepth 1 -name '*.tmpl'); do EXCH_APP_HOST=$(DOCKER_EXCH) CSS_URL=$(CSS_URL) VAULT_ADDR=${VAULT_ADDR} envsubst < $$f > "$$(echo $$f | sed 's/.tmpl//')"; done
->>>>>>> 938ea560
 	cp $(ANAX_SOURCE)/pkg/deb/horizon/etc/horizon/trust/horizon.pem $(AGBOT_TEMPFS)/root/.colonus/.
 	cp $(ANAX_SOURCE)/pkg/deb/horizon/etc/horizon/trust/mtn-publicKey.pem $(AGBOT_TEMPFS)/root/.colonus/.
 
@@ -458,9 +445,5 @@
 		-v $(AGBOT_TEMPFS)/certs/:/certs/ \
 		-t $(DOCKER_CSS_INAME):$(DOCKER_CSS_TAG)
 
-<<<<<<< HEAD
-.PHONY: all default stop build run distclean clean mostlyclean realclean run-agbot run-dockerreg run-exchange run-exchange-db test-network test agbot-docker-prereqs agbot-image exchange-db-image exchange-image css-mongo-db-image run-mongo-db run-css copy-cert
-=======
 .PHONY: all default stop build run distclean clean mostlyclean realclean run-agbot run-dockerreg run-exchange run-exchange-db test-network test agbot-docker-prereqs agbot-image exchange-db-image exchange-image css-mongo-db-image run-mongo-db run-css copy-cert run-vault hashicorp-vault-image
->>>>>>> 938ea560
 #.SILENT: clean