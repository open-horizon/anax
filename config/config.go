package config

import (
	"encoding/json"
	"fmt"
	"os"
	"path"
	"path/filepath"
	"strings"
)

const ExchangeURLEnvvarName = "HZN_EXCHANGE_URL"
const FileSyncServiceCSSURLEnvvarName = "HZN_FSS_CSSURL"
const VaultURLEnvvarName = "HZN_VAULT_ADDR"
const ExchangeMessageNoDynamicPollEnvvarName = "HZN_NO_DYNAMIC_POLL"
const OldMgmtHubCertPath = "HZN_ICP_CA_CERT_PATH"
const ManagementHubCertPath = "HZN_MGMT_HUB_CERT_PATH"
const AnaxAPIPort = "HZN_AGENT_PORT"

type HorizonConfig struct {
	Edge          Config
	AgreementBot  AGConfig
	Collaborators Collaborators
	ArchSynonyms  ArchSynonyms
}

// This is the configuration options for Edge component flavor of Anax
type Config struct {
	ServiceStorage                   string // The base storage directory where the service can write or get the data.
	APIListen                        string
	DBPath                           string
	DockerEndpoint                   string
	DockerCredFilePath               string
	DefaultCPUSet                    string
	DefaultServiceRegistrationRAM    int64
	StaticWebContent                 string
	PublicKeyPath                    string
	TrustSystemCACerts               bool   // If equal to true, the HTTP client factory will set up clients that trust CA certs provided by a Linux distribution (see https://golang.org/pkg/crypto/x509/#SystemCertPool and https://golang.org/src/crypto/x509/root_linux.go)
	CACertsPath                      string // Path to a file containing PEM-encoded x509 certs HTTP clients in Anax will trust (additive to the configuration option "TrustSystemCACerts")
	ExchangeURL                      string
	DefaultHTTPClientTimeoutS        uint
	PolicyPath                       string
	ExchangeHeartbeat                int       // Seconds between heartbeats
	ExchangeVersionCheckIntervalM    int64     // Exchange version check interval in minutes. The default is 720. This is now deprecated with the usage of /changes API which returns exchange version on every call.
	AgreementTimeoutS                uint64    // Number of seconds to wait before declaring agreement not finalized in blockchain
	AgreementTimeoutScaleFactor      float64   // Time to wait before declaring an agreement did not finalize. Expressed as a scaling factor of the max heartbeat interval for this node
	DVPrefix                         string    // When passing agreement ids into a workload container, add this prefix to the agreement id
	RegistrationDelayS               uint64    // The number of seconds to wait after blockchain init before registering with the exchange. This is for testing initialization ONLY.
	ExchangeMessageTTL               int       // The number of seconds the exchange will keep this message before automatically deleting it
	ExchangeMessageDynamicPoll       bool      // Will the runtime dynamically increase the message poll interval? Default is true. Set to false to turn off dynamic message poll interval adjustments.
	ExchangeMessagePollInterval      int       // The number of seconds the node will wait between polls to the exchange. This is the starting value, but at runtime this interval will increase if there is no message activity to reduce load on the exchange. If ExchangeMessageDynamicPoll is false, then the value of this field will never be changed by the runtime.
	ExchangeMessagePollMaxInterval   int       // As the runtime increases the ExchangeMessagePollInterval, this value is the maximum that value can attain.
	ExchangeMessagePollIncrement     int       // The number of seconds to increment the ExchangeMessagePollInterval when its time to increase the poll interval.
	UserPublicKeyPath                string    // The location to store user keys uploaded through the REST API
	ReportDeviceStatus               bool      // whether to report the device status to the exchange or not.
	TrustCertUpdatesFromOrg          bool      // whether to trust the certs provided by the organization on the exchange or not.
	TrustDockerAuthFromOrg           bool      // whether to turst the docker auths provided by the organization on the exchange or not.
	ServiceUpgradeCheckIntervalS     int64     // service upgrade check interval in seconds. The default is 300 seconds.
	MultipleAnaxInstances            bool      // multiple anax instances running on the same machine
	DefaultServiceRetryCount         int       // the default service retry count if retries are not specified by the policy file. The default value is 2.
	DefaultServiceRetryDuration      uint64    // the default retry duration in seconds. The next retry cycle occurs after the duration. The default value is 600
	DefaultNodePolicyFile            string    // the default node policy file name.
	NodeCheckIntervalS               int       // the node check interval. The default is 15 seconds.
	NodePolicyCheckIntervalS         int       // the node policy check interval. The default is 15 seconds.
	FileSyncService                  FSSConfig // The config for the embedded ESS sync service.
	SurfaceErrorTimeoutS             int       // How long surfaced errors will remain active after they're created. Default is no timeout
	SurfaceErrorCheckIntervalS       int       // Deprecated. Used to be how often the node will check for errors that are no longer active and update the exchange. Default is 15 seconds
	SurfaceErrorAgreementPersistentS int       // How long an agreement needs to persist before it is considered persistent and the related errors are dismisse. Default is 90 seconds
	InitialPollingBuffer             int       // the number of seconds to wait before increasing the polling interval while there is no agreement on the node.
	MaxAgreementPrelaunchTimeM       int64     // The maximum numbers of minutes to wait for workload to start in an agreement
	K8sCRInstallTimeoutS             int64     // The number of seconds to wait for the custom resouce to install successfully before it is considered a failure

	// these Ids could be provided in config or discovered after startup by the system
	BlockchainAccountId        string
	BlockchainDirectoryAddress string
}

// This is the configuration options for Agreement bot flavor of Anax
type AGConfig struct {
	TxLostDelayTolerationSeconds  int
	AgreementWorkers              int
	DBPath                        string
	Postgresql                    PostgresqlConfig // The Postgresql config if it is being used
	PartitionStale                uint64           // Number of seconds to wait before declaring a partition to be stale (i.e. the previous owner has unexpectedly terminated).
	ProtocolTimeoutS              uint64           // Number of seconds to wait before declaring proposal response is lost
	AgreementTimeoutS             uint64           // Number of seconds to wait before declaring agreement not finalized in blockchain
	ProtocolTimeoutScaleFactor    float64          // Time to wait before declaring a proposal response is lost. Expressed as a scaling factor of the max heartbeat interval for a given node
	AgreementTimeoutScaleFactor   float64          // Time to wait before declaring an agreement did not finalize. Expressed as a scaling factor of the max heartbeat interval for a given node
	NoDataIntervalS               uint64           // default should be 15 mins == 15*60 == 900. Ignored if the policy has data verification disabled.
	ActiveAgreementsURL           string           // This field is used when policy files indicate they want data verification but they dont specify a URL
	ActiveAgreementsUser          string           // This is the userid the agbot uses to authenticate to the data verifivcation API
	ActiveAgreementsPW            string           // This is the password for the ActiveAgreementsUser
	PolicyPath                    string           // The directory where policy files are kept, default /etc/provider-tremor/policy/
	NewContractIntervalS          uint64           // default should be 1
	ProcessGovernanceIntervalS    uint64           // How long the gov sleeps before general gov checks (new payloads, interval payments, etc).
	IgnoreContractWithAttribs     string           // A comma seperated list of contract attributes. If set, the contracts that contain one or more of the attributes will be ignored. The default is "ethereum_account".
	ExchangeURL                   string           // The URL of the Horizon exchange. If not configured, the exchange will not be used.
	ExchangeHeartbeat             int              // Seconds between heartbeats to the exchange
	ExchangeId                    string           // The id of the agbot, not the userid of the exchange user. Must be org qualified.
	ExchangeToken                 string           // The agbot's authentication token
	DVPrefix                      string           // When looking for agreement ids in the data verification API response, look for agreement ids with this prefix.
	ActiveDeviceTimeoutS          int              // The amount of time a device can go without heartbeating and still be considered active for the purposes of search
	ExchangeMessageTTL            int              // The number of seconds the exchange will keep this message before automatically deleting it
	ExchangeMessageTTLScaleFactor float64          // Scale factor for thee time the exchange will keep this ,essage before automatically deleting it. Scaled relativee to the max heeartbeat interval
	MessageKeyPath                string           // The path to the location of messaging keys
	MessageKeyCheck               int              // The interval (in seconds) indicating how often the agbot checks its own object in the exchange to ensure that the message key is still available.
	DefaultWorkloadPW             string           // The default workload password if none is specified in the policy file
	APIListen                     string           // Host and port for the API to listen on
	SecureAPIListenHost           string           // The host for the secure API to listen on
	SecureAPIListenPort           string           // The port for the secure API to listen on
	SecureAPIServerCert           string           // The path to the certificate file for the secure api
	SecureAPIServerKey            string           // The path to the server key file for the secure api
	PurgeArchivedAgreementHours   int              // Number of hours to leave an archived agreement in the database before automatically deleting it
	CheckUpdatedPolicyS           int              // The number of seconds to wait between checks for an updated policy file. Zero means auto checking is turned off.
	CSSURL                        string           // The URL used to access the CSS.
	CSSSSLCert                    string           // The path to the client side SSL certificate for the CSS.
	MMSGarbageCollectionInterval  int64            // The amount of time to wait between MMS object cache garbage collection scans.
	AgreementBatchSize            uint64           // The number of nodes that the agbot will process in a batch.
	AgreementQueueSize            uint64           // The agreement bot work queue max size.
<<<<<<< HEAD
=======
	MessageQueueScale             float64          // Scaling factor applied to the AgreementQueueSize when determining how deep to keep the queues.
	QueueHistorySize              int              // The number of statistics records to retain in the prioritized queue history.
>>>>>>> 938ea560
	FullRescanS                   uint64           // The number of seconds between policy scans when there have been no changes reported by the exchange.
	MaxExchangeChanges            int              // The maximum number of exchange changes to request on a given call the exchange /changes API.
	RetryLookBackWindow           uint64           // The time window (in seconds) used by the agbot to look backward in time for node changes when node agreements are retried.
	PolicySearchOrder             bool             // When true, search policies from most recently changed to least recently changed.
<<<<<<< HEAD
=======
	Vault                         VaultConfig      // The hashicorp vault config to connect to and fetch secrets from.
}

// Contains the hashicorp vault configuration used within AGConfig.
type VaultConfig struct {
	VaultURL   string       // The URL used for accessing the hashicorp vault.
>>>>>>> 938ea560
}

func (c *HorizonConfig) UserPublicKeyPath() string {
	if c.Edge.UserPublicKeyPath == "" {
		if commonPath := os.Getenv("HZN_VAR_BASE"); commonPath != "" {
			thePath := path.Join(os.Getenv("HZN_VAR_BASE"), USERKEYDIR)
			c.Edge.UserPublicKeyPath = thePath
		} else {
			return HZN_VAR_BASE_DEFAULT
		}
	}
	return c.Edge.UserPublicKeyPath
}

func (c *HorizonConfig) IsBoltDBConfigured() bool {
	return len(c.AgreementBot.DBPath) != 0
}

func (c *HorizonConfig) IsPostgresqlConfigured() bool {
	return (c.AgreementBot.Postgresql != (PostgresqlConfig{})) && (c.GetPartitionStale() != 0)
}

func (c *HorizonConfig) GetPartitionStale() uint64 {
	if c.AgreementBot.PartitionStale == 0 {
		return 60
	} else {
		return c.AgreementBot.PartitionStale
	}
}

func (c *HorizonConfig) IsVaultConfigured() bool {
	return c.AgreementBot.Vault != VaultConfig{}
}

func (c *HorizonConfig) GetAgbotCSSURL() string {
	return strings.TrimRight(c.AgreementBot.CSSURL, "/")
}

func (c *HorizonConfig) GetAgbotCSSCert() string {
	return c.AgreementBot.CSSSSLCert
}

func (c* HorizonConfig) GetAgbotVaultURL() string {
	return strings.TrimRight(c.AgreementBot.Vault.VaultURL, "/")
}

func (c *HorizonConfig) GetAgbotAgreementBatchSize() uint64 {
	return c.AgreementBot.AgreementBatchSize
}

func (c *HorizonConfig) GetAgbotAgreementQueueSize() uint64 {
	return c.AgreementBot.AgreementQueueSize
}

func (c *HorizonConfig) GetAgbotMessageQueueScale() float64 {
	return c.AgreementBot.MessageQueueScale
}

func (c *HorizonConfig) GetAgbotQueueHistorySize() int {
	return c.AgreementBot.QueueHistorySize
}

func (c *HorizonConfig) GetAgbotFullRescan() uint64 {
	return c.AgreementBot.FullRescanS
}

func (c *HorizonConfig) GetAgbotRetryLookBackWindow() uint64 {
	return c.AgreementBot.RetryLookBackWindow
}

func (c *HorizonConfig) GetAgbotPolicyOrder() bool {
	return c.AgreementBot.PolicySearchOrder
}

<<<<<<< HEAD
=======
func (c *HorizonConfig) GetK8sCRInstallTimeouts() int64 {
	return c.Edge.K8sCRInstallTimeoutS
}

>>>>>>> 938ea560
func (a *AGConfig) GetProtocolTimeout(maxHeartbeatInterval int) uint64 {
	if a.ProtocolTimeoutS != 0 {
		return a.ProtocolTimeoutS
	}
	scaleFactor := a.ProtocolTimeoutScaleFactor
	if a.ProtocolTimeoutScaleFactor == 0 {
		scaleFactor = AgbotProtocolTimeoutScaleFactor_DEFAULT
	}
	hbInterval := maxHeartbeatInterval
	if hbInterval == 0 {
		hbInterval = ExchangeMessagePollMaxInterval_DEFAULT
	}
	return uint64(float64(hbInterval) * scaleFactor)
}

func (a *AGConfig) GetAgreementTimeout(maxHeartbeatInterval int) uint64 {
	if a.AgreementTimeoutS != 0 {
		return a.AgreementTimeoutS
	}
	scaleFactor := a.AgreementTimeoutScaleFactor
	if a.AgreementTimeoutScaleFactor == 0 {
		scaleFactor = AgreementTimeoutScaleFactor_DEFAULT
	}
	hbInterval := maxHeartbeatInterval
	if hbInterval == 0 {
		hbInterval = ExchangeMessagePollMaxInterval_DEFAULT
	}
	return uint64(float64(hbInterval) * scaleFactor)
}

func (c *Config) GetAgreementTimeout(maxHeartbeatInterval int) uint64 {
	if c.AgreementTimeoutS != 0 {
		return c.AgreementTimeoutS
	}
	scaleFactor := c.AgreementTimeoutScaleFactor
	if c.AgreementTimeoutScaleFactor == 0 {
		scaleFactor = AgreementTimeoutScaleFactor_DEFAULT
	}
	hbInterval := maxHeartbeatInterval
	if hbInterval == 0 {
		hbInterval = ExchangeMessagePollMaxInterval_DEFAULT
	}
	return uint64(float64(hbInterval) * scaleFactor)
}

func (a *AGConfig) GetExchangeMessageTTL(maxHeartbeatInterval int) int {
	if a.ExchangeMessageTTL != 0 {
		return int(a.ExchangeMessageTTL)
	}
	scaleFactor := a.ExchangeMessageTTLScaleFactor
	if a.ExchangeMessageTTLScaleFactor == 0 {
		scaleFactor = 2
	}
	hbInterval := maxHeartbeatInterval
	if hbInterval == 0 {
		hbInterval = ExchangeMessagePollMaxInterval_DEFAULT
	}
	return int(float64(hbInterval) * scaleFactor)
}

func getDefaultBase() string {
	basePath := os.Getenv("HZN_VAR_BASE")
	if basePath == "" {
		basePath = HZN_VAR_BASE_DEFAULT
	}
	return basePath
}

// some configuration is provided by envvars; in this case we populate this config object from expected envvars
func enrichFromEnvvars(config *HorizonConfig) error {

	if exchangeURL := os.Getenv(ExchangeURLEnvvarName); exchangeURL != "" {
		config.Edge.ExchangeURL = exchangeURL
		config.AgreementBot.ExchangeURL = exchangeURL
	}

	if fssCSSURL := os.Getenv(FileSyncServiceCSSURLEnvvarName); fssCSSURL != "" {
		config.Edge.FileSyncService.CSSURL = fssCSSURL
	}

	if vaultURL := os.Getenv(VaultURLEnvvarName); vaultURL != "" {
		config.AgreementBot.Vault.VaultURL = vaultURL
	}

	if noDynamicPoll := os.Getenv(ExchangeMessageNoDynamicPollEnvvarName); noDynamicPoll != "" {
		config.Edge.ExchangeMessageDynamicPoll = false
	}

	if apiPort := os.Getenv(AnaxAPIPort); apiPort != "" {
		if config.Edge.APIListen != "" {
			listen := strings.Split(config.Edge.APIListen, ":")
			if len(listen) == 2 {
				config.Edge.APIListen = fmt.Sprintf("%v:%v", listen[0], apiPort)
			} else {
				config.Edge.APIListen = fmt.Sprintf("127.0.0.1:%v", apiPort)
			}
		} else {
			config.Edge.APIListen = fmt.Sprintf("127.0.0.1:%v", apiPort)
		}
	} else {
		if config.Edge.APIListen == "" {
			config.Edge.APIListen = fmt.Sprintf("127.0.0.1:%v", AnaxAPIPortDefault)
		}
	}

	return nil
}

func Read(file string) (*HorizonConfig, error) {

	if _, err := os.Stat(file); err != nil {
		return nil, fmt.Errorf("Config file not found: %s. Error: %v", file, err)
	}

	// attempt to parse config file
	path, err := os.Open(filepath.Clean(file))
	if err != nil {
		return nil, fmt.Errorf("Unable to read config file: %s. Error: %v", file, err)
	} else {
		// instantiate mostly empty which will be filled. Values here are defaults that can be overridden by the user
		config := HorizonConfig{
			Edge: Config{
				DefaultHTTPClientTimeoutS:      HTTPRequestTimeoutS,
				ExchangeMessageDynamicPoll:     true,
				ExchangeMessagePollInterval:    ExchangeMessagePollInterval_DEFAULT,
				ExchangeMessagePollMaxInterval: ExchangeMessagePollMaxInterval_DEFAULT,
				ExchangeMessagePollIncrement:   ExchangeMessagePollIncrement_DEFAULT,
				MaxAgreementPrelaunchTimeM:     EdgeMaxAgreementPrelaunchTimeM_DEFAULT,
				K8sCRInstallTimeoutS:           K8sCRInstallTimeoutS_DEFAULT,
			},
			AgreementBot: AGConfig{
				MessageKeyCheck:     AgbotMessageKeyCheck_DEFAULT,
				AgreementBatchSize:  AgbotAgreementBatchSize_DEFAULT,
				AgreementQueueSize:  AgbotAgreementQueueSize_DEFAULT,
				MessageQueueScale:   AgbotMessageQueueScale_DEFAULT,
				QueueHistorySize:    AgbotQueueHistorySize_DEFAULT,
				FullRescanS:         AgbotFullRescan_DEFAULT,
				MaxExchangeChanges:  AgbotMaxChanges_DEFAULT,
				RetryLookBackWindow: AgbotRetryLookBackWindow_DEFAULT,
				PolicySearchOrder:   AgbotPolicySearchOrder_DEFAULT,
			},
		}

		err := json.NewDecoder(path).Decode(&config)
		if err != nil {
			return nil, fmt.Errorf("Unable to decode content of config file: %v", err)
		}

		err = enrichFromEnvvars(&config)

		if err != nil {
			return nil, fmt.Errorf("Unable to enrich content of config file with envvars: %v", err)
		}

		// set the defaults here in case the attributes are not setup by the user.
		if config.Edge.ServiceUpgradeCheckIntervalS == 0 {
			config.Edge.ServiceUpgradeCheckIntervalS = 300
		}

		if config.Edge.NodeCheckIntervalS == 0 {
			config.Edge.NodeCheckIntervalS = 15
		}

		if config.Edge.NodePolicyCheckIntervalS == 0 {
			config.Edge.NodePolicyCheckIntervalS = 15
		}

		if config.Edge.SurfaceErrorCheckIntervalS == 0 {
			config.Edge.SurfaceErrorCheckIntervalS = 15
		}

		if config.Edge.SurfaceErrorAgreementPersistentS == 0 {
			config.Edge.SurfaceErrorAgreementPersistentS = 90
		}

		// set default retry parameters
		// the default DefaultServiceRetryCount is 2. It means 2 tries including the original one.
		// so it is actually 1 retry.
		if config.Edge.DefaultServiceRetryCount == 0 {
			config.Edge.DefaultServiceRetryCount = 2
		}
		if config.Edge.DefaultServiceRetryDuration == 0 {
			config.Edge.DefaultServiceRetryDuration = 600
		}

		// default InitialPollingBuffer
		if config.Edge.InitialPollingBuffer == 0 {
			config.Edge.InitialPollingBuffer = 120
		}

		// add a slash at the back of the ExchangeUrl
		if config.Edge.ExchangeURL != "" {
			config.Edge.ExchangeURL = strings.TrimRight(config.Edge.ExchangeURL, "/") + "/"
		}
		if config.AgreementBot.ExchangeURL != "" {
			config.AgreementBot.ExchangeURL = strings.TrimRight(config.AgreementBot.ExchangeURL, "/") + "/"
		}

		// add a slash at the back of the PolicyPath
		if config.Edge.PolicyPath != "" {
			config.Edge.PolicyPath = strings.TrimRight(config.Edge.PolicyPath, "/") + "/"
		}

		if config.AgreementBot.PolicyPath != "" {
			config.AgreementBot.PolicyPath = strings.TrimRight(config.AgreementBot.PolicyPath, "/") + "/"
		}

		// now make collaborators instance and assign it to member in this config
		collaborators, err := NewCollaborators(config)
		if err != nil {
			return nil, err
		}

		config.Collaborators = *collaborators

		if config.ArchSynonyms == nil {
			config.ArchSynonyms = NewArchSynonyms()
		}

		if config.AgreementBot.MMSGarbageCollectionInterval == 0 {
			config.AgreementBot.MMSGarbageCollectionInterval = 300
		}

		// success at last!
		return &config, nil
	}
}

func (c *HorizonConfig) String() string {
	return fmt.Sprintf("Edge: {%v}, AgreementBot: {%v}, Collaborators: {%v}, ArchSynonyms: {%v}", c.Edge.String(), c.AgreementBot.String(), c.Collaborators.String(), c.ArchSynonyms)
}

func (con *Config) String() string {
	return fmt.Sprintf("ServiceStorage %v"+
		", APIListen %v"+
		", DBPath %v"+
		", DockerEndpoint %v"+
		", DockerCredFilePath %v"+
		", DefaultCPUSet %v"+
		", DefaultServiceRegistrationRAM: %v"+
		", StaticWebContent: %v"+
		", PublicKeyPath: %v"+
		", TrustSystemCACerts: %v"+
		", CACertsPath: %v"+
		", ExchangeURL: %v"+
		", DefaultHTTPClientTimeoutS: %v"+
		", PolicyPath: %v"+
		", ExchangeHeartbeat: %v"+
		", AgreementTimeoutS: %v"+
		", DVPrefix: %v"+
		", RegistrationDelayS: %v"+
		", ExchangeMessageTTL: %v"+
		", ExchangeMessageDynamicPoll: %v"+
		", ExchangeMessagePollInterval: %v"+
		", ExchangeMessagePollMaxInterval: %v"+
		", ExchangeMessagePollIncrement: %v"+
		", UserPublicKeyPath: %v"+
		", ReportDeviceStatus: %v"+
		", TrustCertUpdatesFromOrg: %v"+
		", TrustDockerAuthFromOrg: %v"+
		", ServiceUpgradeCheckIntervalS: %v"+
		", MultipleAnaxInstances: %v"+
		", DefaultServiceRetryCount: %v"+
		", DefaultServiceRetryDuration: %v"+
		", NodeCheckIntervalS: %v"+
		", FileSyncService: {%v}"+
		", InitialPollingBuffer: {%v}"+
		", BlockchainAccountId: %v"+
		", BlockchainDirectoryAddress %v",
		con.ServiceStorage, con.APIListen, con.DBPath, con.DockerEndpoint, con.DockerCredFilePath, con.DefaultCPUSet,
		con.DefaultServiceRegistrationRAM, con.StaticWebContent, con.PublicKeyPath, con.TrustSystemCACerts, con.CACertsPath, con.ExchangeURL,
		con.DefaultHTTPClientTimeoutS, con.PolicyPath, con.ExchangeHeartbeat, con.AgreementTimeoutS,
		con.DVPrefix, con.RegistrationDelayS, con.ExchangeMessageTTL, con.ExchangeMessageDynamicPoll, con.ExchangeMessagePollInterval,
		con.ExchangeMessagePollMaxInterval, con.ExchangeMessagePollIncrement, con.UserPublicKeyPath, con.ReportDeviceStatus,
		con.TrustCertUpdatesFromOrg, con.TrustDockerAuthFromOrg, con.ServiceUpgradeCheckIntervalS, con.MultipleAnaxInstances,
		con.DefaultServiceRetryCount, con.DefaultServiceRetryDuration, con.NodeCheckIntervalS, con.FileSyncService.String(),
		con.InitialPollingBuffer, con.BlockchainAccountId, con.BlockchainDirectoryAddress)
}

func (agc *AGConfig) String() string {
	mask := "******"
	return fmt.Sprintf("TxLostDelayTolerationSeconds: %v"+
		", AgreementWorkers: %v"+
		", DBPath: %v"+
		", Postgresql: {%v}"+
		", PartitionStale: %v"+
		", ProtocolTimeoutS: %v"+
		", AgreementTimeoutS: %v"+
		", NoDataIntervalS: %v"+
		", ActiveAgreementsURL: %v"+
		", ActiveAgreementsUser: %v"+
		", ActiveAgreementsPW: %v"+
		", PolicyPath: %v"+
		", NewContractIntervalS: %v"+
		", ProcessGovernanceIntervalS: %v"+
		", IgnoreContractWithAttribs: %v"+
		", ExchangeURL: %v"+
		", ExchangeHeartbeat: %v"+
		", ExchangeId: %v"+
		", ExchangeToken: %v"+
		", DVPrefix: %v"+
		", ActiveDeviceTimeoutS: %v"+
		", ExchangeMessageTTL: %v"+
		", MessageKeyPath: %v"+
		", DefaultWorkloadPW: %v"+
		", APIListen: %v"+
		", SecureAPIListenHost: %v"+
		", SecureAPIListenPort: %v"+
		", SecureAPIServerCert: %v"+
		", SecureAPIServerkey: %v"+
		", PurgeArchivedAgreementHours: %v"+
		", CheckUpdatedPolicyS: %v"+
		", CSSURL: %v"+
		", CSSSSLCert: %v"+
		", AgreementBatchSize: %v"+
		", AgreementQueueSize: %v"+
		", MessageQueueScale: %v"+
		", QueueHistorySize: %v"+
		", FullRescanS: %v"+
		", MaxExchangeChanges: %v"+
		", RetryLookBackWindow: %v"+
		", PolicySearchOrder: %v"+
		", Vault: {%v}",
		agc.TxLostDelayTolerationSeconds, agc.AgreementWorkers, agc.DBPath, agc.Postgresql.String(),
		agc.PartitionStale, agc.ProtocolTimeoutS, agc.AgreementTimeoutS, agc.NoDataIntervalS, agc.ActiveAgreementsURL,
		agc.ActiveAgreementsUser, mask, agc.PolicyPath, agc.NewContractIntervalS, agc.ProcessGovernanceIntervalS,
		agc.IgnoreContractWithAttribs, agc.ExchangeURL, agc.ExchangeHeartbeat, agc.ExchangeId,
		mask, agc.DVPrefix, agc.ActiveDeviceTimeoutS, agc.ExchangeMessageTTL, agc.MessageKeyPath, mask, agc.APIListen,
		agc.SecureAPIListenHost, agc.SecureAPIListenPort, agc.SecureAPIServerCert, agc.SecureAPIServerKey,
		agc.PurgeArchivedAgreementHours, agc.CheckUpdatedPolicyS, agc.CSSURL, agc.CSSSSLCert, agc.AgreementBatchSize,
		agc.AgreementQueueSize, agc.MessageQueueScale, agc.QueueHistorySize, agc.FullRescanS, agc.MaxExchangeChanges,
		agc.RetryLookBackWindow, agc.PolicySearchOrder, agc.Vault)
}

func (c *VaultConfig) String() string {
	return fmt.Sprintf("VaultURL: %v,", c.VaultURL)
}<|MERGE_RESOLUTION|>--- conflicted
+++ resolved
@@ -117,24 +117,18 @@
 	MMSGarbageCollectionInterval  int64            // The amount of time to wait between MMS object cache garbage collection scans.
 	AgreementBatchSize            uint64           // The number of nodes that the agbot will process in a batch.
 	AgreementQueueSize            uint64           // The agreement bot work queue max size.
-<<<<<<< HEAD
-=======
 	MessageQueueScale             float64          // Scaling factor applied to the AgreementQueueSize when determining how deep to keep the queues.
 	QueueHistorySize              int              // The number of statistics records to retain in the prioritized queue history.
->>>>>>> 938ea560
 	FullRescanS                   uint64           // The number of seconds between policy scans when there have been no changes reported by the exchange.
 	MaxExchangeChanges            int              // The maximum number of exchange changes to request on a given call the exchange /changes API.
 	RetryLookBackWindow           uint64           // The time window (in seconds) used by the agbot to look backward in time for node changes when node agreements are retried.
 	PolicySearchOrder             bool             // When true, search policies from most recently changed to least recently changed.
-<<<<<<< HEAD
-=======
 	Vault                         VaultConfig      // The hashicorp vault config to connect to and fetch secrets from.
 }
 
 // Contains the hashicorp vault configuration used within AGConfig.
 type VaultConfig struct {
 	VaultURL   string       // The URL used for accessing the hashicorp vault.
->>>>>>> 938ea560
 }
 
 func (c *HorizonConfig) UserPublicKeyPath() string {
@@ -209,13 +203,10 @@
 	return c.AgreementBot.PolicySearchOrder
 }
 
-<<<<<<< HEAD
-=======
 func (c *HorizonConfig) GetK8sCRInstallTimeouts() int64 {
 	return c.Edge.K8sCRInstallTimeoutS
 }
 
->>>>>>> 938ea560
 func (a *AGConfig) GetProtocolTimeout(maxHeartbeatInterval int) uint64 {
 	if a.ProtocolTimeoutS != 0 {
 		return a.ProtocolTimeoutS
