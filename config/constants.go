package config

// ENVVAR_PREFIX is used when Anax sets envvars in orchestrated containers
const ENVVAR_PREFIX = "HZN_"

const USERKEYDIR = "/userkeys"

// container start execution timeout for a microservice upgrade
const MICROSERVICE_EXEC_TIMEOUT = 180

// MaxHTTPIdleConnections see https://golang.org/pkg/net/http/
const MaxHTTPIdleConnections = 20

// HTTPRequestTimeoutS see https://golang.org/pkg/net/http/
const HTTPRequestTimeoutS = 30

// HTTPRequestTimeoutOverride environment variable
const HTTPRequestTimeoutOverride = "HZN_HTTP_TIMEOUT"

// HTTPIdleConnectionTimeoutS see https://golang.org/pkg/net/http/
const HTTPIdleConnectionTimeoutS = 120

const HZN_VAR_BASE_DEFAULT = "/var/horizon"

// The path to the agent's unix domain socket for the file sync service
const HZN_FSS_DOMAIN_SOCKET_PATH = "/var/run/horizon"
const HZN_FSS_DOMAIN_SOCKET = "essapi.sock"

// The default listen address for the FSS over https
const HZN_FSS_API_LISTEN_DEFAULT = "localhost"
const HZN_FSS_API_LISTEN_PORT_DEFAULT = 8443

// The default relative path of files downloaded by the sync service. This path should be combined with the HZN_VAR_BASE_DEFAULT.
const HZN_FSS_STORAGE_PATH = "ess-store"

// The relative path of authentication credentials used by services to access the sync service. This path should be combined with the HZN_VAR_BASE_DEFAULT.
const HZN_FSS_AUTH_PATH = "ess-auth"

// The name of the file mount that a service uses to find its FSS credential file.
const HZN_FSS_AUTH_MOUNT = "/" + HZN_FSS_AUTH_PATH

// The name of the authentication file that a service can use to authenticate to the FSS (ESS) API.
const HZN_FSS_AUTH_FILE = "auth.json"

// The relative path of SSL client certificate used by services to access the sync service.
const HZN_FSS_CERT_PATH = "ess-cert"

// The name of the file mount that a service uses to find its FSS SSl client certificate.
const HZN_FSS_CERT_MOUNT = "/" + HZN_FSS_CERT_PATH

// The name of the SSL certificate file that a service can use to make an SSL connection to the FSS (ESS) API.
const HZN_FSS_CERT_FILE = "cert.pem"

// The name of the SSL certificate key file that the ESS uses to establish an SSL listener.
const HZN_FSS_CERT_KEY_FILE = "key.pem"

// The number of seconds between polls to the CSS for updates.
const HZN_FSS_POLLING_RATE = 60

// The Default starting exchange message polling interval.
const ExchangeMessagePollInterval_DEFAULT = 20

// The Default message poll interval maximum.
const ExchangeMessagePollMaxInterval_DEFAULT = 120

// The Default message poll increment size.
const ExchangeMessagePollIncrement_DEFAULT = 20

// The maximum numbers of minutes to wait for workload to start in an agreement
const EdgeMaxAgreementPrelaunchTimeM_DEFAULT = 10

// The Default interval at which the agbot verifies that its message key is present in the exchange.
const AgbotMessageKeyCheck_DEFAULT = 60

// The Default anax API port number
const AnaxAPIPortDefault = "8510"

// The default agreement batch size. This is essentially the maximum number of results that will be returned in a search call.
const AgbotAgreementBatchSize_DEFAULT = 300

// The default max agreement bot work queue size. This is essentially the maximum queue depth for a given agbot protocol worker pool.
const AgbotAgreementQueueSize_DEFAULT = 300

// The default scaling factor applied to Agreement Queue size inorder to keep the message queue full.
const AgbotMessageQueueScale_DEFAULT = 33.0

// The default number of prioritized queue history records to keep before aging out the old ones.
const AgbotQueueHistorySize_DEFAULT = 30

// The default full rescan interval
const AgbotFullRescan_DEFAULT = 600

// The maximum number of changes to retrieve at once from the exchange
const AgbotMaxChanges_DEFAULT = 1000

// Retry lookback window
const AgbotRetryLookBackWindow_DEFAULT = 3600

// Policy search order
const AgbotPolicySearchOrder_DEFAULT = true

// Scale factor of node max hb interval to wait before declaring an a agreement for that node did not finalize
const AgreementTimeoutScaleFactor_DEFAULT = 2

// Scale factor of node max hb interval to wait before declaring a proposal response is lost for that node
<<<<<<< HEAD
const AgbotProtocolTimeoutScaleFactor_DEFAULT = 2
=======
const AgbotProtocolTimeoutScaleFactor_DEFAULT = 2

// Time to allow a kube agent to attempt to install a custom resource before timing out
const K8sCRInstallTimeoutS_DEFAULT = 180
>>>>>>> 938ea560
<|MERGE_RESOLUTION|>--- conflicted
+++ resolved
@@ -103,11 +103,7 @@
 const AgreementTimeoutScaleFactor_DEFAULT = 2
 
 // Scale factor of node max hb interval to wait before declaring a proposal response is lost for that node
-<<<<<<< HEAD
-const AgbotProtocolTimeoutScaleFactor_DEFAULT = 2
-=======
 const AgbotProtocolTimeoutScaleFactor_DEFAULT = 2
 
 // Time to allow a kube agent to attempt to install a custom resource before timing out
-const K8sCRInstallTimeoutS_DEFAULT = 180
->>>>>>> 938ea560
+const K8sCRInstallTimeoutS_DEFAULT = 180