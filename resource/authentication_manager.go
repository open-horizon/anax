--- conflicted
+++ resolved
@@ -42,15 +42,10 @@
 	if err != nil {
 		return errors.New("unable to generate new authentication token")
 	}
-
-<<<<<<< HEAD
-	// The auth folder and auth file need to be access by service account (root or non-root).
-=======
 	fileName := path.Join(a.GetCredentialPath(key), config.HZN_FSS_AUTH_FILE)
 	// For insecure creds (when secureCreds set to false), the group is not needed because the file permissions will be universal.
 
 	// For secure creds, the auth folder and auth file should be protected and accessed by service account (root or non-root)
->>>>>>> 938ea560
 	// We configured ess auth and service container with the same group, so that the ess auth can only be accessed by the correct service.
 	// This is achieved by:
 	// 1. agent creates a group using the hash value of agreement id as group name
@@ -74,9 +69,6 @@
 		groupName = cutil.GetHashFromString(key)
 		groupAddCmd := exec.Command("groupadd", "-f", groupName)
 
-<<<<<<< HEAD
-	fileName := path.Join(a.GetCredentialPath(key), config.HZN_FSS_AUTH_FILE)
-=======
 		var cmdErr bytes.Buffer
 		groupAddCmd.Stderr = &cmdErr
 		if err := groupAddCmd.Run(); err != nil {
@@ -88,7 +80,6 @@
 		if err != nil {
 			return errors.New(fmt.Sprintf("unable to find group %v created for auth file %v", groupName, fileName))
 		}
->>>>>>> 938ea560
 
 		// get group id
 		groupIdInt, err = strconv.Atoi(group.Gid)
