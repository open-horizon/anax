--- conflicted
+++ resolved
@@ -308,16 +308,6 @@
 		// If -log-driver is not defined
 		// Use journald log driver by default if podman is running
 		// Otherwise use syslog log driver by default.
-<<<<<<< HEAD
-=======
-		if w.apiServerType == "" {
-			if svType, err := GetServerEnginType(w.client); err != nil {
-				return nil, err
-			} else {
-				w.apiServerType = svType
-			}
-		}
->>>>>>> caf8b01d
 		logDriver := LOG_DRIVER_SYSLOG
 		if w.apiServerType == API_SERVER_TYPE_PODMAN {
 			logDriver = LOG_DRIVER_JOURNALD
