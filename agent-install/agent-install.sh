#!/bin/bash

# Installs the Horizon agent on an edge node (device or edge cluster)

set -e   #future: remove?

#====================== Input Gathering ======================

# Global constants

# logging levels
#VERB_FATAL=0   # we always show fata error msgs
VERB_ERROR=1
VERB_WARNING=2
VERB_INFO=3
VERB_VERBOSE=4
VERB_DEBUG=5

# You can add to these lists of supported values by setting/exporting the corresponding <varname>_APPEND variable to a string of space-separated words.
# This allows you to experiment with platforms or variations that are not yet officially tested/supported.
SUPPORTED_DEBIAN_VARIANTS=(ubuntu raspbian debian $SUPPORTED_DEBIAN_VARIANTS_APPEND)   # compared to what our detect_distro() sets DISTRO to
SUPPORTED_DEBIAN_VERSION=(focal bionic buster xenial stretch $SUPPORTED_DEBIAN_VERSION_APPEND)   # compared to what our detect_distro() sets CODENAME to
SUPPORTED_DEBIAN_ARCH=(amd64 arm64 armhf $SUPPORTED_DEBIAN_ARCH_APPEND)   # compared to dpkg --print-architecture
SUPPORTED_REDHAT_VARIANTS=(rhel centos $SUPPORTED_REDHAT_VARIANTS_APPEND)   # compared to what our detect_distro() sets DISTRO to
# Note: RHEL 8.3 is not officially supported yet, but is enabled only for testing and tech preview purposes
<<<<<<< HEAD
SUPPORTED_REDHAT_VERSION=(7.9 8.1 8.2 8.3 $SUPPORTED_REDHAT_VERSION_APPEND)   # compared to what our detect_distro() sets DISTRO_VERSION_NUM to. For fedora versions see https://fedoraproject.org/wiki/Releases,
=======
# Note: version 8 is added because that is what /etc/os-release returns for DISTRO_VERSION_NUM on centos
SUPPORTED_REDHAT_VERSION=(7.9 8.1 8.2 8.3 8 $SUPPORTED_REDHAT_VERSION_APPEND)   # compared to what our detect_distro() sets DISTRO_VERSION_NUM to. For fedora versions see https://fedoraproject.org/wiki/Releases,
>>>>>>> 938ea560
SUPPORTED_REDHAT_ARCH=(x86_64 aarch64 ppc64le $SUPPORTED_REDHAT_ARCH_APPEND)   # compared to uname -m

SUPPORTED_OS=(macos linux)   # compared to what our get_os() returns
SUPPORTED_LINUX_DISTRO=(${SUPPORTED_DEBIAN_VARIANTS[@]} ${SUPPORTED_REDHAT_VARIANTS[@]})   # compared to what our detect_distro() sets DISTRO to

HOSTNAME=$(hostname -s)
MAC_PACKAGE_CERT="horizon-cli.crt"
PERMANENT_CERT_PATH='/etc/horizon/agent-install.crt'
ANAX_DEFAULT_PORT=8510
AGENT_CERT_FILE_DEFAULT='agent-install.crt'
AGENT_CFG_FILE_DEFAULT='agent-install.cfg'
CSS_OBJ_PATH_DEFAULT='/api/v1/objects/IBM/agent_files'
SEMVER_REGEX='^[0-9]+\.[0-9]+(\.[0-9]+)+'   # matches a version like 1.2.3 (must be at least 3 fields). Also allows a bld num on the end like: 1.2.3-RC1
DEFAULT_AGENT_IMAGE_TAR_FILE='amd64_anax.tar.gz'

# edge cluster agent deployment
SERVICE_ACCOUNT_NAME="agent-service-account"
CLUSTER_ROLE_BINDING_NAME="openhorizon-agent-cluster-rule"
DEPLOYMENT_NAME="agent"
SECRET_NAME="openhorizon-agent-secrets"
CONFIGMAP_NAME="openhorizon-agent-config"
PVC_NAME="openhorizon-agent-pvc"
GET_RESOURCE_MAX_TRY=5
POD_ID=""
HZN_ENV_FILE="/tmp/agent-install-horizon-env"
DEFAULT_OCP_INTERNAL_URL_FOR_EDGE_CLUSTER_REGISTRY="image-registry.openshift-image-registry.svc:5000"
DEFAULT_AGENT_K8S_IMAGE_TAR_FILE='amd64_anax_k8s.tar.gz'
EDGE_CLUSTER_TAR_FILE_NAME='horizon-agent-edge-cluster-files.tar.gz'


# Script usage info
function usage() {
    local exit_code=$1
    cat <<EndOfMessage
${0##*/} <options>

Install the Horizon agent on an edge device or edge cluster.

Required Input Variables (via flag, environment, or config file):
    HZN_EXCHANGE_URL, HZN_FSS_CSSURL, HZN_ORG_ID, either HZN_EXCHANGE_USER_AUTH or HZN_EXCHANGE_NODE_AUTH

Options/Flags:
    -c    Path to a certificate file. Default: ./$AGENT_CERT_FILE_DEFAULT . (This flag is equivalent to AGENT_CERT_FILE or HZN_MGMT_HUB_CERT_PATH)
    -k    Path to a configuration file. Default: ./$AGENT_CFG_FILE_DEFAULT, if present. If the argument begins with 'css:' (e.g. css:$CSS_OBJ_PATH_DEFAULT), it will download the config file from the MMS. (If only 'css:' is specified, the default path $CSS_OBJ_PATH_DEFAULT will be added.) All other variables for this script can be specified in the config file, except for INPUT_FILE_PATH (and HZN_ORG_ID if -i css: is specified). (This flag is equivalent to AGENT_CFG_FILE)
    -i    Installation packages/files location (default: current directory). If the argument is the URL of an anax git repo release (e.g. https://github.com/open-horizon/anax/releases/download/v1.2.3) it will download the appropriate packages/files from there. If it is anax: or https://github.com/open-horizon/anax/releases , it will default to the latest release. Otherwise, if the argument begins with 'http' or 'https', it will be used as an APT repository (for debian hosts). If the argument begins with 'css:' (e.g. css:$CSS_OBJ_PATH_DEFAULT), it will download the appropriate files/packages from the MMS. If only 'css:' is specified, the default path $CSS_OBJ_PATH_DEFAULT will be added. (This flag is equivalent to INPUT_FILE_PATH)
    -z    The name of your agent installation tar file. Default: ./agent-install-files.tar.gz (This flag is equivalent to AGENT_INSTALL_ZIP)
    -j    File location for the public key for an APT repository specified with '-i' (This flag is equivalent to PKG_APT_KEY)
    -t    Branch to use in the APT repo specified with -i. Default is 'updates' (This flag is equivalent to APT_REPO_BRANCH)
    -O    The exchange organization id (This flag is equivalent to HZN_ORG_ID)
    -u    Exchange user authorization credentials (This flag is equivalent to HZN_EXCHANGE_USER_AUTH)
    -a    Exchange node authorization credentials (This flag is equivalent to HZN_EXCHANGE_NODE_AUTH)
    -d    The id to register this node with (This flag is equivalent to HZN_NODE_ID, NODE_ID or HZN_DEVICE_ID. NODE_ID is deprecated)
    -p    Pattern name to register this edge node with. Default: registers node with policy. (This flag is equivalent to HZN_EXCHANGE_PATTERN)
    -n    Path to a node policy file (This flag is equivalent to HZN_NODE_POLICY)
    -w    Wait for this edge service to start executing on this node before this script exits. If using a pattern, this value can be '*'. (This flag is equivalent to AGENT_WAIT_FOR_SERVICE)
    -T    Timeout value (in seconds) for how long to wait for the service to start (This flag is equivalent to AGENT_REGISTRATION_TIMEOUT)
    -o    Specify an org id for the service specified with '-w'. Defaults to the value of HZN_ORG_ID. (This flag is equivalent to AGENT_WAIT_FOR_SERVICE_ORG)
    -s    Skip registration, only install the agent (This flag is equivalent to AGENT_SKIP_REGISTRATION)
    -D    Node type of agent being installed: device, cluster. Default: device. (This flag is equivalent to AGENT_DEPLOY_TYPE)
    -U    Internal url for edge cluster registry. If not specified, this script will auto-detect the value if it is a small, single-node cluster (e.g. k3s or microk8s). For OCP use: image-registry.openshift-image-registry.svc:5000. (This flag is equivalent to INTERNAL_URL_FOR_EDGE_CLUSTER_REGISTRY)
    -l    Logging verbosity level. Display messages at this level and lower: 1: error, 2: warning, 3: info (default), 4: verbose, 5: debug. Default is 3, info. (This flag is equivalent to AGENT_VERBOSITY)
    -f    Install older version of the horizon agent and CLI packages. (This flag is equivalent to AGENT_OVERWRITE)
    -b    Skip any prompts for user input (This flag is equivalent to AGENT_SKIP_PROMPT)
    -C    Install only the horizon-cli package, not the full agent (This flag is equivalent to AGENT_ONLY_CLI)
    -h    This usage

Additional Edge Device Variables (in environment or config file):
    NODE_ID_MAPPING_FILE: File to map hostname or IP to node id, for bulk install.  Default: node-id-mapping.csv
    AGENT_IMAGE_TAR_FILE: the file name of the device agent docker image in tar.gz format. Default: $DEFAULT_AGENT_IMAGE_TAR_FILE
    AGENT_WAIT_MAX_SECONDS: Maximum seconds to wait for the Horizon agent to start or stop. Default: 30

Optional Edge Device Environment Variables For Testing New Distros - Not For Production Use
    SUPPORTED_DEBIAN_VARIANTS_APPEND: a debian variant that should be added to the default list: ${SUPPORTED_DEBIAN_VARIANTS[*]}
    SUPPORTED_DEBIAN_VERSION_APPEND: a debian version that should be added to the default list: ${SUPPORTED_DEBIAN_VERSION[*]}
    SUPPORTED_DEBIAN_ARCH_APPEND: a debian architecture that should be added to the default list: ${SUPPORTED_DEBIAN_ARCH[*]}
    SUPPORTED_REDHAT_VARIANTS_APPEND: a Red Hat variant that should be added to the default list: ${SUPPORTED_REDHAT_VARIANTS[*]}
    SUPPORTED_REDHAT_VERSION_APPEND: a Red Hat version that should be added to the default list: ${SUPPORTED_REDHAT_VERSION[*]}
    SUPPORTED_REDHAT_ARCH_APPEND: a Red Hat architecture that should be added to the default list: ${SUPPORTED_REDHAT_ARCH[*]}


Additional Edge Cluster Variables (in environment or config file):
    IMAGE_ON_EDGE_CLUSTER_REGISTRY: override the agent image path (without tag) if you want it to be different from what this script will default it to
    EDGE_CLUSTER_REGISTRY_USERNAME: specify this value if the edge cluster registry requires authentication
    EDGE_CLUSTER_REGISTRY_TOKEN: specify this value if the edge cluster registry requires authentication
    EDGE_CLUSTER_STORAGE_CLASS: the storage class to use for the agent and edge services. Default: gp2
    AGENT_NAMESPACE: The namespace the agent should run in. Default: openhorizon-agent
    AGENT_WAIT_MAX_SECONDS: Maximum seconds to wait for the Horizon agent to start or stop. Default: 30
    AGENT_DEPLOYMENT_STATUS_TIMEOUT_SECONDS: Maximum secods to wait for the agent deployment rollout status to be successful. Default: 75
    AGENT_K8S_IMAGE_TAR_FILE: the file name of the edge cluster agent docker image in tar.gz format. Default: $DEFAULT_AGENT_K8S_IMAGE_TAR_FILE
EndOfMessage
    exit $exit_code
}

function now() {
    echo $(date '+%Y-%m-%d %H:%M:%S')
}

# Get cmd line args. Each arg corresponds to an env var. The arg value will be stored in ARG_<envvar>. Then the get_variable function will choose the highest precedence variable set.
# Note: could not put this in a function, because getopts would only process the function args
AGENT_VERBOSITY=3   # default until we get it from all of the possible places
if [[ $AGENT_VERBOSITY -ge $VERB_DEBUG ]]; then echo $(now) "getopts begin"; fi
while getopts "c:i:j:p:k:u:d:z:hl:n:sfbw:o:O:T:t:D:a:U:C" opt; do
    case $opt in
    c)  ARG_AGENT_CERT_FILE="$OPTARG"
        ;;
    k)  ARG_AGENT_CFG_FILE="$OPTARG"
        ;;
    i)  ARG_INPUT_FILE_PATH="$OPTARG"
        ;;
    z)  ARG_AGENT_INSTALL_ZIP="$OPTARG"
        ;;
    j)  ARG_PKG_APT_KEY="$OPTARG"
        ;;
    t)  ARG_APT_REPO_BRANCH="$OPTARG"
        ;;
    O)  ARG_HZN_ORG_ID="$OPTARG"
        ;;
    u)  ARG_HZN_EXCHANGE_USER_AUTH="$OPTARG"
        ;;
    a)  ARG_HZN_EXCHANGE_NODE_AUTH="$OPTARG"
        ;;
    d)  ARG_HZN_NODE_ID="$OPTARG"
        ;;
    p)  ARG_HZN_EXCHANGE_PATTERN="$OPTARG"
        ;;
    n)  ARG_HZN_NODE_POLICY="$OPTARG"
        ;;
    w)  ARG_AGENT_WAIT_FOR_SERVICE="$OPTARG"
        ;;
    o)  ARG_AGENT_WAIT_FOR_SERVICE_ORG="$OPTARG"
        ;;
    T)  ARG_AGENT_REGISTRATION_TIMEOUT="$OPTARG"
        ;;
    s)  ARG_AGENT_SKIP_REGISTRATION=true
        ;;
    D)  ARG_AGENT_DEPLOY_TYPE="$OPTARG"
        ;;
    U)  ARG_INTERNAL_URL_FOR_EDGE_CLUSTER_REGISTRY="$OPTARG"
        ;;
    l)  ARG_AGENT_VERBOSITY="$OPTARG"
        ;;
    f)  ARG_AGENT_OVERWRITE=true
        ;;
    b)  ARG_AGENT_SKIP_PROMPT=true
        ;;
    C)  ARG_AGENT_ONLY_CLI=true
        ;;
    h)  usage 0
        ;;
    \?) echo "Invalid option: -$OPTARG"
        usage 1
        ;;
    :)  echo "Option -$OPTARG requires an argument"
        usage 1
        ;;
    esac
done
if [[ $AGENT_VERBOSITY -ge $VERB_DEBUG ]]; then echo $(now) "getopts end"; fi

#====================== User Input Gathering Functions ======================

function log_fatal() {
    : ${1:?} ${2:?}
    local exitCode=$1
    local msg="$2"
    echo $(now) "ERROR: $msg" >&2   # we always show fatal error msgs
    exit $exitCode
}

function log_error() {
    log $VERB_ERROR "ERROR: $1" >&2
}

function log_warning() {
    log $VERB_WARNING "WARNING: $1"
}

function log_info() {
    local msg="$1"
    local nonewline=$2   # optionally 'nonewline'
    if [[ $nonewline == 'nonewline' ]]; then
        printf "$(now) $msg"
    else
        log $VERB_INFO "$msg"
    fi
}

function log_verbose() {
    log $VERB_VERBOSE "VERBOSE: $1"
}

function log_debug() {
    log $VERB_DEBUG "DEBUG: $1"
}

function log() {
    local log_level=$1
    local msg="$2"
    if [[ $AGENT_VERBOSITY -ge $log_level ]]; then
        echo $(now) "$msg"
    fi
}

# Get the value that has been specified by the user for this variable. Precedence: 1) cli flag, 2) env variable, 3) config file, 4) default.
# The side-effect of this function is that it will set the global variable named var_name.
# This function should be called after processing all of the cli args into ARG_<envvarname> and the cfg file values into CFG_<envvarname>
function get_variable() {
    log_debug "get_variable() begin"
    local var_name="$1"   # the name of the env var (not its value)
    local default_value="$2"
    local is_required=${3:-false}   # if set to true, normally default_value will be empty, and it means the user must specify via cli flag, env var, or cfg file

    # These are indirect variable references (http://mywiki.wooledge.org/BashFAQ/006#Indirection) and used because associative arrays are only support in bash 4 or above (macos is currently bash 3)
    local arg_name="ARG_$var_name"
    local cfg_name="CFG_$var_name"

    local from   # where we found the value

    # Look for the value in precedence order, and then set the indirect variable $var_name via the read statement
    if [[ -n ${!arg_name} ]]; then
        IFS= read -r "$var_name" <<<"${!arg_name}"
        from='command line flag'
    elif [[ -n ${!var_name} ]]; then
        :   # env var is already set
        from='environment variable'
    elif [[ -n ${!cfg_name} ]]; then
        IFS= read -r "$var_name" <<<"${!cfg_name}"
        from='configuration file'
    else
        IFS= read -r "$var_name" <<<"$default_value"
        from='default value'
    fi

    if [[ -z ${!var_name} && $is_required == 'true' ]]; then
        log_fatal 1 "A value for $var_name must be specified"
    fi

    if [[ ( $var_name == *"AUTH"* || $var_name == *"TOKEN"* ) && -n ${!var_name} ]]; then
        varValue='******'
    else
        varValue="${!var_name}"
    fi
    log_info "${var_name}: $varValue (from $from)"
    log_debug "get_variable() end"
}

# If INPUT_FILE_PATH is a short-hand value, turn it into the long-hand value. There are several variants of INPUT_FILE_PATH. See the -i flag in the usage.
# Side-effect: INPUT_FILE_PATH
function adjust_input_file_path() {
    log_debug "adjust_input_file_path() begin"
    local save_input_file_path=$INPUT_FILE_PATH
    INPUT_FILE_PATH="${INPUT_FILE_PATH%/}"   # remove trailing / if there
    if [[ $INPUT_FILE_PATH == 'css:' ]]; then
        INPUT_FILE_PATH="$INPUT_FILE_PATH$CSS_OBJ_PATH_DEFAULT"
    elif [[ $INPUT_FILE_PATH == 'anax:' ]]; then
        INPUT_FILE_PATH='https://github.com/open-horizon/anax/releases/latest/download'
    elif [[ $INPUT_FILE_PATH == https://github.com/open-horizon/anax/releases* ]]; then
        if [[ $INPUT_FILE_PATH == 'https://github.com/open-horizon/anax/releases' ]]; then
            INPUT_FILE_PATH="$INPUT_FILE_PATH/latest/download"   # default to the latest release
        elif [[ $INPUT_FILE_PATH == https://github.com/open-horizon/anax/releases/tag/* ]]; then
            # They probably right-clicked a release and gave us like: https://github.com/open-horizon/anax/releases/tag/v2.27.0-110
            local rel_ver=${INPUT_FILE_PATH#https://github.com/open-horizon/anax/releases/tag/}
            if [[ -n $rel_ver ]]; then
                INPUT_FILE_PATH="https://github.com/open-horizon/anax/releases/download/$rel_ver"
            else
                INPUT_FILE_PATH="https://github.com/open-horizon/anax/releases/latest/download"   # default to the latest release
            fi
        fi
    elif [[ $INPUT_FILE_PATH == http* ]]; then
        log_info "Using INPUT_FILE_PATH value $INPUT_FILE_PATH as an APT repository"
        PKG_APT_REPO="$INPUT_FILE_PATH"
        INPUT_FILE_PATH='.'   # not sure this is necessary
    elif [[ ! -d $INPUT_FILE_PATH ]]; then
        log_fatal 1 "INPUT_FILE_PATH directory '$INPUT_FILE_PATH' does not exist"
    fi
    #else we treat it as a local dir that contains the pkgs

    if [[ -z $PKG_APT_REPO ]]; then
        if [[ $INPUT_FILE_PATH != $save_input_file_path ]];then
            log_info "INPUT_FILE_PATH adjusted to: $INPUT_FILE_PATH"
        fi
    fi
    log_debug "adjust_input_file_path() end"
}

# Return what we should use as AGENT_CFG_FILE default if it is not specified: AGENT_CFG_FILE_DEFAULT if it exists, else blank
function get_cfg_file_default() {
    if [[ -f $AGENT_CFG_FILE_DEFAULT ]]; then
        echo "$AGENT_CFG_FILE_DEFAULT"
    fi
    # else return empty string
}

# Returns version number extracted from the anax/releases path, or empty string if can't find it
# Note: this should be called after adjust_input_file_path()
function get_anax_release_version() {
    local input_file_path=$1:?}
    if [[ $input_file_path == https://github.com/open-horizon/anax/releases/latest/download* ]]; then
        echo 'latest'
    elif [[ $input_file_path == https://github.com/open-horizon/anax/releases/download/* ]]; then
        local rel_ver=${input_file_path#https://github.com/open-horizon/anax/releases/download/}
        rel_ver=${rel_ver#v}   # our convention is to add a 'v' at the beginning of releases, so remove it
        if [[ $rel_ver =~ $SEMVER_REGEX ]]; then
            echo "$rel_ver"
        fi
    fi
    #else return empty string, meaning we couldn't find it (so they should probably just use latest)
}

# Download the certificate file from CSS if not present
function get_certificate() {
    log_debug "get_certificate() begin"

    local input_file_path=$1   # normally the value of INPUT_FILE_PATH
    if [[ $input_file_path == css:* ]]; then
            if [[ -n $AGENT_CERT_FILE && ! -f $AGENT_CERT_FILE ]]; then
		    download_css_file "$input_file_path/$AGENT_CERT_FILE_DEFAULT"
	    fi
    fi

    #todo: support the case in which the mgmt hub is using a CA-trusted cert, so we don't need to use a cert at all

    log_debug "get_certificate() end"
}

# Download a file from the specified CSS path
function download_css_file() {
    log_debug "download_css_file() begin"
    local css_path=$1   # should be like: css:/api/v1/objects/IBM/agent_files/<file>
    local remote_path="${css_path/#css:/${HZN_FSS_CSSURL%/}}/data"   # replace css: with the value of HZN_FSS_CSSURL and add /data on the end
    local local_file="${css_path##*/}"   # get base name

    # Set creds flag
    local exch_creds cert_flag
    if [[ -z $HZN_FSS_CSSURL ]]; then
        log_fatal 1 "HZN_FSS_CSSURL must be specified"
    fi
    if [[ -z $HZN_ORG_ID ]]; then
        log_fatal 1 "HZN_ORG_ID must be specified"
    fi
    if [[ -n $HZN_EXCHANGE_USER_AUTH ]]; then
        exch_creds="$HZN_ORG_ID/$HZN_EXCHANGE_USER_AUTH"
    elif [[ -n $HZN_EXCHANGE_NODE_AUTH ]]; then
        exch_creds="$HZN_ORG_ID/$HZN_EXCHANGE_NODE_AUTH"
    else
        log_fatal 1 "Either HZN_EXCHANGE_USER_AUTH or HZN_EXCHANGE_NODE_AUTH must be specified"
    fi

    # Set cert flag. This is a special case, because sometimes the cert we need is coming from CSS. In that case be creative to try to get it.
    local remote_cert_path="${remote_path%/*/data}/$AGENT_CERT_FILE_DEFAULT/data"
    if [[ -n $AGENT_CERT_FILE && -f $AGENT_CERT_FILE ]]; then
        # Either we have already downloaded it, or they gave it to us separately
        cert_flag="--cacert $AGENT_CERT_FILE"
    elif [[ -f $PERMANENT_CERT_PATH ]]; then
        # Cert from a previous install, see if that works
        log_info "Attempting to download file $remote_cert_path using $PERMANENT_CERT_PATH ..."
        httpCode=$(curl -sSL -w "%{http_code}" -u "$exch_creds" --cacert "$PERMANENT_CERT_PATH" -o "$AGENT_CERT_FILE" $remote_cert_path 2>/dev/null || true)
        if [[ $? -eq 0 && $httpCode -eq 200 ]]; then
            cert_flag="--cacert $AGENT_CERT_FILE"   # we got it
        fi
    fi
    if [[ -z $cert_flag && $HZN_FSS_CSSURL == https:* ]]; then   #todo: this check still doesn't account for a CA-trusted cert
        # Still didn't find a valid cert. Get the cert from CSS by disabling cert checking
        rm -f "$AGENT_CERT_FILE"   # this probably has the error msg from the previous curl in it
        log_info "Downloading file $remote_cert_path using --insecure ..."
        #echo "DEBUG: curl -sSL -w \"%{http_code}\" -u \"$exch_creds\" --insecure -o \"$AGENT_CERT_FILE\" $remote_cert_path || true"   # log_debug isn't set up yet
        httpCode=$(curl -sSL -w "%{http_code}" -u "$exch_creds" --insecure -o "$AGENT_CERT_FILE" $remote_cert_path || true)
        if [[ $? -ne 0 || $httpCode -ne 200 ]]; then
            local err_msg=$(cat $AGENT_CERT_FILE 2>/dev/null)
            rm -f "$AGENT_CERT_FILE"   # this probably has the error msg from the previous curl in it
            log_fatal 3 "could not download $remote_cert_path: $err_msg"
        fi
        cert_flag="--cacert $AGENT_CERT_FILE"   # we got it
    fi

    # Get the file they asked for
    if [[ $local_file != $AGENT_CERT_FILE ]]; then   # if they asked for the cert, we already got that
        log_info "Downloading file $remote_path ..."
        httpCode=$(curl -sSL -w "%{http_code}" -u "$exch_creds" $cert_flag -o "$local_file" $remote_path)
        chkHttp $? $httpCode 200 "downloading $remote_path" $local_file
    fi
    log_debug "download_css_file() end"
}

function download_anax_release_file() {
    log_debug "download_anax_release_file() begin"
    local anax_release_path=$1   # should be like: https://github.com/open-horizon/anax/releases/latest/download/<file>
    local local_file="${anax_release_path##*/}"   # get base name
    log_info "Downloading file $anax_release_path ..."
    httpCode=$(curl -sSLO -w "%{http_code}" $anax_release_path)
    chkHttp $? $httpCode 200 "downloading $anax_release_path" $local_file
    log_debug "download_anax_release_file() end"
}

# If necessary, download the cfg file from a remote location.
function download_config_file() {
    log_debug "download_config_file() begin"
    local input_file_path=$1   # normally the value of INPUT_FILE_PATH or AGENT_CFG_FILE
    if [[ $input_file_path == css:* ]]; then
        download_css_file "$input_file_path/$AGENT_CFG_FILE_DEFAULT"
    # the cfg is specific to the instance of the cluster, so not available from anax/release
    #elif [[ $input_file_path == https://github.com/open-horizon/anax/releases* ]]; then
    #    download_anax_release_file "$input_file_path/$AGENT_CFG_FILE_DEFAULT"
    fi
    log_debug "download_config_file() end"
}

# Read the configuration file and put each value in CFG_<envvarname>, so each later can be applied with the correct precedence
# Side-effect: sets or adjusts AGENT_CFG_FILE
function read_config_file() {
    log_debug "read_config_file() begin"

    # Get/locate cfg file
    if [[ -n $AGENT_CFG_FILE && -f $AGENT_CFG_FILE ]]; then
        :   # just fall thru this if-else to read the config file
    elif using_remote_input_files 'cfg'; then
        if [[ $AGENT_CFG_FILE == css:*  ]]; then
            download_config_file "$AGENT_CFG_FILE"
        else
            if [[ -n $AGENT_CFG_FILE && $AGENT_CFG_FILE != $AGENT_CFG_FILE_DEFAULT ]]; then
                log_fatal 1 "Can not specify both -k (AGENT_CFG_FILE) and -i (INPUT_FILE_PATH)"
            fi
            download_config_file "$INPUT_FILE_PATH"
        fi
        AGENT_CFG_FILE=$AGENT_CFG_FILE_DEFAULT   # this is where download_config_file() will put it
    elif [[ -z $AGENT_CFG_FILE ]]; then
        if [[ -f $AGENT_CFG_FILE_DEFAULT ]]; then
            AGENT_CFG_FILE=$AGENT_CFG_FILE_DEFAULT   # Only apply this default if the file is actually there
        else
            log_info "Configuration file not specified. All required input variables must be set via command arguments or the environment."
            return
        fi
    elif [[ ! -f "$AGENT_CFG_FILE" ]]; then
        log_fatal 1 "Configuration file $AGENT_CFG_FILE not found."
    fi

    # Read/parse the config file. Note: omitting IFS= because we want leading and trailing whitespace trimmed. Also -n $line handles the case where there is not a newline at the end of the last line.
    log_verbose "Using configuration file: $AGENT_CFG_FILE"
    while read -r line || [[ -n "$line" ]]; do
        if [[ -z $line || ${line:0:1} == '#' ]]; then continue; fi   # ignore empty or commented lines
        #echo "'$line'"
        local var_name="CFG_${line%%=*}"   # the variable name is the line with everything after the 1st = removed
        IFS= read -r "$var_name" <<<"${line#*=}"   # set the variable to the line with everything before the 1st = removed
    done < "$AGENT_CFG_FILE"

    log_debug "read_config_file() end"
}

# Get all of the input values from cmd line args, env vars, config file, or defaults.
# Side-effect: sets all of the variables as global constants
function get_all_variables() {
    log_debug "get_all_variables() begin"

    # First unpack the zip file (if specified), because the config file could be in there
    get_variable AGENT_INSTALL_ZIP
    if [[ -n $AGENT_INSTALL_ZIP ]]; then
        if [[ -f "$AGENT_INSTALL_ZIP" ]]; then
            rm -f "$AGENT_CFG_FILE_DEFAULT" "$AGENT_CERT_FILE_DEFAULT" horizon*   # clean up files from a previous run
            log_info "Unpacking $AGENT_INSTALL_ZIP ..."
            tar -zxf $AGENT_INSTALL_ZIP
            # now that all of the individual input files are in the local dir, continue like normal
        else
            log_fatal 1 "File $AGENT_INSTALL_ZIP does not exist"
        fi
    fi

    # Next get config file values (cmd line has already been parsed), so get_variable can apply the whole precedence order
    get_variable INPUT_FILE_PATH '.'
    adjust_input_file_path
    get_variable AGENT_CFG_FILE "$(get_cfg_file_default)"
    if [[ $AGENT_CFG_FILE == 'css:' ]]; then
        AGENT_CFG_FILE="$AGENT_CFG_FILE$CSS_OBJ_PATH_DEFAULT"   # expand the shorthand syntax
    fi
    if [[ -n $AGENT_CFG_FILE && -f $AGENT_CFG_FILE ]] || ! using_remote_input_files 'cfg'; then
        # Read this as soon as possible, so things like HZN_ORG_ID can be specified in the cfg file
        read_config_file
    fi
    get_variable AGENT_VERBOSITY 3
    # need to check this value right now, because we use it immediately
    if [[ $AGENT_VERBOSITY -lt 0 || $AGENT_VERBOSITY -gt $VERB_DEBUG ]]; then
        log_fatal 1 "AGENT_VERBOSITY must be in the range 0 - $VERB_DEBUG"
    fi
    # these are needed to read the cfg file from CSS
    get_variable HZN_ORG_ID '' 'true'
    get_variable HZN_MGMT_HUB_CERT_PATH
    get_variable AGENT_CERT_FILE "${HZN_MGMT_HUB_CERT_PATH:-$AGENT_CERT_FILE_DEFAULT}"   # use the default value even if the file doesn't exist yet, because '-i css:'' might create it
    get_variable HZN_FSS_CSSURL '' 'true'
    get_variable HZN_EXCHANGE_USER_AUTH
    get_variable HZN_EXCHANGE_NODE_AUTH
    if using_remote_input_files 'cfg'; then
        # Now we have enough of the other input variables to do this
        read_config_file   # this will download the cert and cfg
    fi

    # Now that we have the values from cmd line and config file, we can get all of the variables
    get_variable AGENT_SKIP_REGISTRATION 'false'
    get_variable HZN_EXCHANGE_URL '' 'true'
    get_variable NODE_ID   # deprecated
    get_variable HZN_DEVICE_ID
    get_variable HZN_NODE_ID
    get_variable HZN_EXCHANGE_PATTERN
    get_variable HZN_NODE_POLICY
    get_variable AGENT_WAIT_FOR_SERVICE
    get_variable AGENT_WAIT_FOR_SERVICE_ORG
    get_variable AGENT_REGISTRATION_TIMEOUT
    get_variable AGENT_OVERWRITE 'false'
    get_variable AGENT_SKIP_PROMPT 'false'
    get_variable AGENT_ONLY_CLI 'false'
    get_variable AGENT_INSTALL_ZIP 'agent-install-files.tar.gz'
    get_variable AGENT_DEPLOY_TYPE 'device'
    get_variable AGENT_WAIT_MAX_SECONDS '30'

    OS=$(get_os)
    detect_distro   # if linux, sets: DISTRO, DISTRO_VERSION_NUM, CODENAME
    ARCH=$(get_arch)
    log_info "OS: $OS, Distro: $DISTRO, Distro Release: $DISTRO_VERSION_NUM, Distro Code Name: $CODENAME, Architecture: $ARCH"
    
    if is_device; then
        get_variable NODE_ID_MAPPING_FILE 'node-id-mapping.csv'
        get_variable PKG_APT_KEY
        get_variable APT_REPO_BRANCH 'updates'
        get_variable AGENT_IMAGE_TAR_FILE "$DEFAULT_AGENT_IMAGE_TAR_FILE"
    elif is_cluster; then
        # check kubectl is available
        KUBECTL=${KUBECTL:-kubectl} # the default is kubectl, or what they set in the env var
        if command -v k3s kubectl; then
            KUBECTL="k3s kubectl"
        elif command -v microk8s.kubectl >/dev/null 2>&1; then
            KUBECTL=microk8s.kubectl
        elif command -v "$KUBECTL" >/dev/null 2>&1; then
            : # nothing more to do
        else
            log_fatal 2 "$KUBECTL is not available, please install $KUBECTL and ensure that it is found on your \$PATH"
        fi

        get_variable EDGE_CLUSTER_STORAGE_CLASS 'gp2'
        get_variable AGENT_NAMESPACE 'openhorizon-agent'
        USE_EDGE_CLUSTER_REGISTRY='true'   #get_variable USE_EDGE_CLUSTER_REGISTRY 'true'  # currently true is the only supported value
        get_variable AGENT_DEPLOYMENT_STATUS_TIMEOUT_SECONDS '75'

        if [[ "$USE_EDGE_CLUSTER_REGISTRY" == "true" ]]; then
            local default_image_registry_on_edge_cluster
            if [[ $KUBECTL == "microk8s.kubectl" ]]; then
                default_image_registry_on_edge_cluster="localhost:32000/$AGENT_NAMESPACE/amd64_anax_k8s"
            elif [[ $KUBECTL == "k3s kubectl" ]]; then
                local image_arch=$(get_image_arch)
                local k3s_registry_endpoint=$($KUBECTL get service docker-registry-service | grep docker-registry-service | awk '{print $3;}'):5000
                default_image_registry_on_edge_cluster="$k3s_registry_endpoint/$AGENT_NAMESPACE/${image_arch}_anax_k8s"
            else
                # ocp - image registry should be enabled/exposed and created in $AGENT_NAMESPACE before running agent install script
                local default_image_registry_on_edge_cluster=$($KUBECTL get is amd64_anax_k8s -n $AGENT_NAMESPACE -o json | jq -r .status.publicDockerImageRepository)
            fi

            get_variable IMAGE_ON_EDGE_CLUSTER_REGISTRY "$default_image_registry_on_edge_cluster"
            get_variable EDGE_CLUSTER_REGISTRY_USERNAME
            get_variable EDGE_CLUSTER_REGISTRY_TOKEN
            get_variable INTERNAL_URL_FOR_EDGE_CLUSTER_REGISTRY
            get_variable AGENT_K8S_IMAGE_TAR_FILE "$DEFAULT_AGENT_K8S_IMAGE_TAR_FILE"
        fi
    else
        log_fatal 1 "Invalid AGENT_DEPLOY_TYPE value: $AGENT_DEPLOY_TYPE"
    fi

    # Adjust some of the variable values or add related variables
    # The edge node id can be specified 4 different ways: -d (HZN_NODE_ID), the first part of -a (HZN_EXCHANGE_NODE_AUTH), NODE_ID(deprecated) or HZN_DEVICE_ID. Need to reconcile all of them.
    local node_id   # just used in this section of code to sort out this mess
    # find the 1st occurrence of the user specifying node it
    if [[ -n ${HZN_EXCHANGE_NODE_AUTH%%:*} ]]; then
        node_id=${HZN_EXCHANGE_NODE_AUTH%%:*}
        log_info "Using node id from HZN_EXCHANGE_NODE_AUTH"
    elif [[ -n $HZN_NODE_ID ]]; then
        node_id=$HZN_NODE_ID
        log_info "Using node id from HZN_NODE_ID"
    elif [[ -n $NODE_ID ]]; then
        node_id=$NODE_ID
        log_warning "Using node id from NODE_ID. NODE_ID is deprecated, please use HZN_NODE_ID in the future."
    elif [[ -n $HZN_DEVICE_ID ]]; then
        node_id=$HZN_DEVICE_ID
        log_warning "Using node id from HZN_DEVICE_ID"
    else   # not specified, default it
        #future: we should let 'hzn register' default the node id, but i think there are other parts of this script that depend on it being set
        # Try to get it from a previous installation
        node_id=$(grep HZN_DEVICE_ID /etc/default/horizon 2>/dev/null | cut -d'=' -f2)
        if [[ -n $node_id ]]; then
            log_info "Using node id from HZN_DEVICE_ID in /etc/default/horizon: $node_id"
        else
            node_id=${HOSTNAME}   # default
            log_info "use hostname as node id"
        fi
    fi
    # check if they gave us conflicting values
    if [[ ( -n ${HZN_EXCHANGE_NODE_AUTH%%:*} && ${HZN_EXCHANGE_NODE_AUTH%%:*} != $node_id ) || ( -n $HZN_NODE_ID && $HZN_NODE_ID != $node_id ) || ( -n $NODE_ID && $NODE_ID != $node_id ) || ( -n $HZN_DEVICE_ID && $HZN_DEVICE_ID != $node_id ) ]]; then
        log_fatal 1 "If the edge node id is specified via multiple means (-d (HZN_NODE_ID), -a (HZN_EXCHANGE_NODE_AUTH), HZN_DEVICE_ID, or NODE_ID) they must all be the same value"
    fi
    # regardless of how they specified it to us, we need these variables set for the rest of the script
    NODE_ID=$node_id
    if [[ -z $HZN_EXCHANGE_NODE_AUTH ]]; then
        HZN_EXCHANGE_NODE_AUTH="${node_id}:"   # detault it, hzn register will fill in the token
    fi

    if is_cluster; then
        # check kubectl is available
        KUBECTL=${KUBECTL:-kubectl} # the default is kubectl, or what they set in the env var
        if command -v "$KUBECTL" >/dev/null 2>&1; then
            : # nothing more to do
        elif command -v microk8s.kubectl >/dev/null 2>&1; then
            KUBECTL=microk8s.kubectl
        elif command -v k3s kubectl; then
            KUBECTL="k3s kubectl"
        else
            log_fatal 2 "$KUBECTL is not available, please install $KUBECTL and ensure that it is found on your \$PATH"
        fi
    fi
    log_debug "get_all_variables() end"
}

# Check the validity of the input variable values that we can
function check_variables() {
    log_debug "check_variables() begin"
    if [[ -z $HZN_EXCHANGE_USER_AUTH ]] && [[ -z ${HZN_EXCHANGE_NODE_AUTH#*:} ]]; then
        log_fatal 1 "If the node token is not specified in HZN_EXCHANGE_NODE_AUTH, then HZN_EXCHANGE_USER_AUTH must be specified"
    fi

    if [[ -n $HZN_MGMT_HUB_CERT_PATH && -n $AGENT_CERT_FILE && $HZN_MGMT_HUB_CERT_PATH != $AGENT_CERT_FILE ]]; then
        log_fatal 1 "If both HZN_MGMT_HUB_CERT_PATH and AGENT_CERT_FILE are specified they must be equal."
    fi

    # Policy and pattern are mutually exclusive
    if [[ -n "${HZN_NODE_POLICY}" && -n "${HZN_EXCHANGE_PATTERN}" ]]; then
        log_fatal 1 "HZN_NODE_POLICY and HZN_EXCHANGE_PATTERN can not both be set"
    fi

    # if a node policy is non-empty, check if the file exists
    if [[ -n $HZN_NODE_POLICY && ! -f $HZN_NODE_POLICY ]]; then
        log_fatal 1 "HZN_NODE_POLICY file '$HZN_NODE_POLICY' does not exist"
    fi

    # several flags can't be set with AGENT_ONLY_CLI
    if [[ $AGENT_ONLY_CLI == 'true' ]]; then
        if [[ -n $HZN_EXCHANGE_PATTERN || -n $HZN_NODE_POLICY || -n $ARG_AGENT_WAIT_FOR_SERVICE || -n $ARG_AGENT_REGISTRATION_TIMEOUT || -n $ARG_AGENT_WAIT_FOR_SERVICE_ORG ]]; then
            log_fatal 1 "Since AGENT_ONLY_CLI=='$AGENT_ONLY_CLI', none of these can be set: HZN_EXCHANGE_PATTERN, HZN_NODE_POLICY, AGENT_WAIT_FOR_SERVICE, AGENT_REGISTRATION_TIMEOUT, AGENT_WAIT_FOR_SERVICE_ORG"
        fi
    fi

    if is_cluster && [[ "$USE_EDGE_CLUSTER_REGISTRY" == "true" ]]; then
        parts=$(echo $IMAGE_ON_EDGE_CLUSTER_REGISTRY | awk -F'/' '{print NF}')
        if [[ "$parts" != "3" ]]; then
            log_fatal 1 "IMAGE_ON_EDGE_CLUSTER_REGISTRY should be this format: <registry-host>/<registry-repo>/<image-name>"
        fi
    fi

    if [[ -n $AGENT_IMAGE_TAR_FILE && $AGENT_IMAGE_TAR_FILE != *.tar.gz ]]; then
        log_fatal 1 "AGENT_IMAGE_TAR_FILE must be in tar.gz format"
    fi

    if [[ -n $AGENT_K8S_IMAGE_TAR_FILE && $AGENT_K8S_IMAGE_TAR_FILE != *.tar.gz ]]; then
        log_fatal 1 "AGENT_K8S_IMAGE_TAR_FILE must be in tar.gz format"
    fi
    log_debug "check_variables() begin"
}

#====================== General Functions ======================

# Check the exit code passed in and exit if non-zero
function chk() {
    local exitCode=$1
    local task=$2
    local dontExit=$3   # set to 'continue' to not exit for this error
    if [[ $exitCode == 0 ]]; then return; fi
    log_error "exit code $exitCode from: $task"
    if [[ $dontExit != 'continue' ]]; then
        exit $exitCode
    fi
}

# Check both the exit code and http code passed in and exit if not good
function chkHttp() {
    local exitCode=$1
    local httpCode=$2
    local goodHttpCodes=$3   # space or comma separate list of acceptable http codes
    local task=$4
    local outputFile=$5   # optional: the file that has the curl output in it (which sometimes has the error in it)
    local dontExit=$6   # optional: set to 'continue' to not exit for this error
    chk $exitCode $task
    if [[ -n $httpCode && $goodHttpCodes == *$httpCode* ]]; then return; fi
    # the httpCode was bad, normally in this case the api error msg is in the outputFile
    if [[ -n $outputFile && -s $outputFile ]]; then
        task="$task, stdout: $(cat $outputFile)"
    fi
    log_error "HTTP code $httpCode from: $task"
    if [[ $dontExit != 'continue' ]]; then
        if [[ ! "$httpCode" =~ ^[0-9]+$ ]]; then
            httpCode=5   # some times httpCode is the curl error msg
        fi
        exit $httpCode
    fi
}

# Run a command that does not have a good quiet option, so we have to capture the output and only show it if an error occurs
function runCmdQuietly() {
    # all of the args to this function are the cmd and its args
    set +e
    if [[ $AGENT_VERBOSITY -ge $VERB_VERBOSE ]]; then
        $*
        chk $? "running: $*"
    else
        output=$($* 2>&1)
        local rc=$?
        if [[ $rc -ne 0 ]]; then
            log_fatal $rc "Error running $*: $output"
        fi
    fi
    set -e
}

function is_macos() {
    if [[ $OS == 'macos' ]]; then return 0
    else return 1; fi
}

function is_linux() {
    if [[ $OS == 'linux' ]]; then return 0
    else return 1; fi
}

function is_device() {
    if [[ $AGENT_DEPLOY_TYPE == 'device' ]]; then return 0
    else return 1; fi
}

function is_cluster() {
    if [[ $AGENT_DEPLOY_TYPE == 'cluster' ]]; then return 0
    else return 1; fi
}

# Trim leading and trailing whitespace from a variable and return the trimmed value
function trim_variable() {
    local var="$1"
    echo "$var" | sed -e 's/^[[:space:]]*//' -e 's/[[:space:]]*$//'
}

function isDockerContainerRunning() {
    local container="$1"
    if [[ -n $(docker ps -q --filter name=$container) ]]; then
        return 0
    else
        return 1
    fi
}

# Returns exit code 0 if the specified cmd is in the path
function isCmdInstalled() {
    local cmd=$1
    command -v $cmd >/dev/null 2>&1
}

# Returns exit code 0 if all of the specified cmds are in the path
function areCmdsInstalled() {
    for c in $*; do
        if ! isCmdInstalled $c; then
            return 1
        fi
    done
    return 0
}

# Verify that the prereq commands we need are installed, or exit with error msg
function confirmCmds() {
    for c in $*; do
        #echo "checking $c..."
        if ! isCmdInstalled $c; then
            log_fatal 2 "$c is not installed but is required"
        fi
    done
}

function ensureWeAreRoot() {
    if [[ $(whoami) != 'root' ]]; then
        log_fatal 2 "must be root to run ${0##*/}. Run 'sudo -iE' and then run ${0##*/}"
    fi
    # or could check: [[ $(id -u) -ne 0 ]]
}

# compare versions. Return 0 (true) if the 1st version is greater than the 2nd version
function version_gt() {
    local version1=$1
    local version2=$2
    if [[ $version1 == $version2 ]]; then return 1; fi
    # need the test above, because the test below returns >= because it sorts in ascending order
    test "$(printf '%s\n' "$1" "$2" | sort -V | tail -n 1)" == "$version1"
}

# Return 0 (true) if we are getting this input file from a remote location
function using_remote_input_files() {
    local whichFile=${1:-pkg}   # (optional) Can be: pkg, crt, cfg, yml, uninstall
    if [[ $whichFile == 'crt' ]]; then
        # This file is specific to the instance of the cluster, so only available in CSS
        if [[ $INPUT_FILE_PATH == css:* ]]; then
            return 0
        fi
    elif [[ $whichFile == 'cfg' ]]; then
        # This file is specific to the instance of the cluster, so only available in CSS
        if [[ $INPUT_FILE_PATH == css:* || $AGENT_CFG_FILE == css:* ]]; then
            return 0
        fi
    else   # the other files (pkg, yml, uninstall) are available from either
        if [[ $INPUT_FILE_PATH == css:* || $INPUT_FILE_PATH == https://github.com/open-horizon/anax/releases* ]]; then
            return 0
        fi
    fi
    return 1
}

# Get the packages from where INPUT_FILE_PATH indicates
# Side-effect: sets PACKAGES
function get_pkgs() {
    log_debug "get_pkgs() begin"
    local input_file_path=$INPUT_FILE_PATH
    if [[ -n $PKG_APT_REPO ]]; then return; fi   # using an APT repo, so we don't deal with local pkgs

    # Download the pkgs, if necessary
    local local_input_file_path='.'   # the place we put the pkgs on this host
    if [[ $INPUT_FILE_PATH == css:* ]]; then
        download_pkgs_from_css
    elif [[ $INPUT_FILE_PATH == https://github.com/open-horizon/anax/releases* ]]; then
        download_pkgs_from_anax_release
    else
        local_input_file_path=$INPUT_FILE_PATH   # assume INPUT_FILE_PATH is a local directory and we already have the pkgs there
    fi

    # Ensure we have the pkgs we need
    if is_macos; then
        if ! ls $local_input_file_path/horizon-cli-*.pkg 1>/dev/null 2>&1 || [[ ! -f $local_input_file_path/$MAC_PACKAGE_CERT ]]; then
            log_fatal 2 "Horizon macos packages not found in: $local_input_file_path"
        fi
    elif is_debian_variant && ! ls $local_input_file_path/horizon*_${ARCH}.deb 1>/dev/null 2>&1; then
        log_fatal 2 "Horizon deb packages not found in: $local_input_file_path"
    elif is_redhat_variant && ! ls $local_input_file_path/horizon*.${ARCH}.rpm 1>/dev/null 2>&1; then
        log_fatal 2 "Horizon rpm packages not found in: $local_input_file_path"
    fi
    PACKAGES="$local_input_file_path"

    log_debug "get_pkgs() end"
}

# Download the packages tar file from the anax git repo releases section
function download_pkgs_from_anax_release() {
    log_debug "download_pkgs_from_anax_release() begin"
    # This function is called if INPUT_FILE_PATH starts with at least https://github.com/open-horizon/anax/releases
    # Note: adjust_input_file_path() has already been called, which applies some default (if necessary) to INPUT_FILE_PATH
    local tar_file_name="horizon-agent-${OS}-$(get_pkg_type)-${ARCH}.tar.gz"
    local remote_path="${INPUT_FILE_PATH%/}/$tar_file_name"

    # Download and unpack the package tar file
    log_info "Downloading and unpacking package tar file $remote_path ..."
    httpCode=$(curl -sSLO -w "%{http_code}" $remote_path)
    chkHttp $? $httpCode 200 "downloading $remote_path" $tar_file_name
    log_verbose "Download of $remote_path successful, now unpacking it..."
    rm -f horizon*.$(get_pkg_type)   # remove older pkgs so there is no confusion about what is being installed
    tar -zxf $tar_file_name
    rm $tar_file_name   # do not need to leave this around

    log_debug "download_pkgs_from_anax_release() end"
}

# Download the packages tar file from CSS
# Side-effect: changes INPUT_FILE_PATH to '.' after downloading the pkgs to there
function download_pkgs_from_css() {
    log_debug "download_pkgs_from_css() begin"
    # This function is called if INPUT_FILE_PATH starts with css: . We have to add in HZN_FSS_CSSURL to the URL we download from.
    # Note: adjust_input_file_path() has already been called, which applies some default (if necessary) to INPUT_FILE_PATH
    local tar_file_name="horizon-agent-${OS}-$(get_pkg_type)-${ARCH}.tar.gz"

    # Download and unpack the package tar file
    download_css_file "$INPUT_FILE_PATH/$tar_file_name"
    log_verbose "Download of $INPUT_FILE_PATH successful, now unpacking it..."
    rm -f horizon*.$(get_pkg_type)   # remove older pkgs so there is no confusion about what is being installed
    tar -zxf $tar_file_name
    rm $tar_file_name   # do not need to leave this around

    log_debug "download_pkgs_from_css() end"
}

# Move the given cert file to a permanent place the cfg file can refer to it. Returns the permanent path. Returns "" if no cert file.
# Used for both linux and mac
function store_cert_file_permanently() {
    # Note: can not put debug statements in this function because it returns a value
    local cert_file=$1
    local abs_certificate
    if [[ ${cert_file:0:1} == "/" && -f $cert_file ]]; then
        # Cert file is already a full path, just refer to it there
        abs_certificate=$cert_file
    elif [[ -n $cert_file && -f $cert_file ]]; then
        # Cert file specified, but relative path. Move it to a permanent place
        abs_certificate="$PERMANENT_CERT_PATH"
        sudo mkdir -p "$(dirname $abs_certificate)"
        chk $? "creating $(dirname $abs_certificate)"
        sudo cp "$cert_file" "$abs_certificate"
        chk $? "moving cert file to $abs_certificate"
    fi
    # else abs_certificate will be empty
    echo "$abs_certificate"
}

# For both device and cluster: Returns true (0) if /etc/default/horizon already has these values
function is_horizon_defaults_correct() {
    log_debug "is_horizon_defaults_correct() begin"
    IS_HORIZON_DEFAULTS_CORRECT='false'
    local anax_port=$1   # optional
    local cert_file defaults_file

    if is_device; then
        defaults_file='/etc/default/horizon'
        if [[ ${AGENT_CERT_FILE:0:1} == '/' && -f $AGENT_CERT_FILE ]]; then
            cert_file=$AGENT_CERT_FILE
        elif [[ -f $PERMANENT_CERT_PATH ]]; then
            cert_file=$PERMANENT_CERT_PATH
        # else leave cert_file empty
        fi
    else   # cluster
        if [[ -n $AGENT_CERT_FILE && -f $AGENT_CERT_FILE ]]; then
            cert_file="/etc/default/cert/$(basename $AGENT_CERT_FILE)"   # this is the name we will give it later when we create the defaults file
        fi   # else leave cert_file empty

        # Have to get the previous defaults from the configmap
        defaults_file="$HZN_ENV_FILE.previous"
        #echo "$KUBECTL get configmap ${CONFIGMAP_NAME} -n ${AGENT_NAMESPACE} -o jsonpath={.data.horizon} 2>/dev/null > $defaults_file"
        $KUBECTL get configmap ${CONFIGMAP_NAME} -n ${AGENT_NAMESPACE} -o jsonpath={.data.horizon} 2>/dev/null > "$defaults_file"
        if [[ $? -ne 0 ]]; then
            return 1   # we couldn't get the configmap, so the current defaults are not correct
        fi
    fi

    local horizon_defaults_value
    # FYI, these variables are currently supported in the defaults file: HZN_EXCHANGE_URL, HZN_FSS_CSSURL, HZN_DEVICE_ID, HZN_MGMT_HUB_CERT_PATH, HZN_AGENT_PORT, HZN_VAR_BASE, HZN_NO_DYNAMIC_POLL, HZN_MGMT_HUB_CERT_PATH, HZN_ICP_CA_CERT_PATH (deprecated), CMTN_SERVICEOVERRIDE

    # Note: the '|| true' is so not finding the strings won't cause set -e to exit the script
    horizon_defaults_value=$(grep -E '^HZN_EXCHANGE_URL=' $defaults_file || true)
    horizon_defaults_value=$(trim_variable "${horizon_defaults_value#*=}")
    if [[ $horizon_defaults_value != $HZN_EXCHANGE_URL ]]; then return 1; fi


    horizon_defaults_value=$(grep -E '^HZN_FSS_CSSURL=' $defaults_file || true)
    horizon_defaults_value=$(trim_variable "${horizon_defaults_value#*=}")
    if [[ $horizon_defaults_value != $HZN_FSS_CSSURL ]]; then return 1; fi

    horizon_defaults_value=$(grep -E '^HZN_DEVICE_ID=' $defaults_file || true)
    horizon_defaults_value=$(trim_variable "${horizon_defaults_value#*=}")
    if [[ $horizon_defaults_value != $NODE_ID ]]; then return 1; fi

    if [[ -n $cert_file ]]; then
        # TODO: we need to compare the content of the value in cert with previous version and this version
        horizon_defaults_value=$(grep -E '^HZN_MGMT_HUB_CERT_PATH=' $defaults_file || true)
        horizon_defaults_value=$(trim_variable "${horizon_defaults_value#*=}")
        if [[ $horizon_defaults_value != $cert_file ]]; then return 1; fi
    fi

    if [[ -n $anax_port ]]; then
        horizon_defaults_value=$(grep -E '^HZN_AGENT_PORT=' $defaults_file || true)
        horizon_defaults_value=$(trim_variable "${horizon_defaults_value#*=}")
        if [[ $horizon_defaults_value != $anax_port ]]; then return 1; fi
    fi

    IS_HORIZON_DEFAULTS_CORRECT='true'
    log_debug "is_horizon_defaults_correct() end"
    return 0
}

# If a variable already exists in /etc/default/horizon, update its value. Otherwise add it to the file.
function add_to_or_update_horizon_defaults() {
    log_debug "add_to_or_update_horizon_defaults() begin"
    local variable=$1 value=$2 filename=$3;
    # Note: we have to use sudo to update the file in case we are on macos, where usually they aren't root, and the defaults file is usually owned by root.

    # First ensure the last line of the file has a newline at the end (or the appends below will have a problem)
    # This tail cmd gets the last char, but cmd substitution deletes any newline, so its value is empty of the last char was a newline.
    if [[ ! -z $(tail -c 1 "$filename") ]]; then
        sudo sh -c "echo >> '$filename'"   # file did not end in newline, so add one
    fi

    # Now update or add the variable
    if grep -q "^$variable=" "$filename"; then
        sudo sed -i.bak "s%^$variable=.*%$variable=$value%g" "$filename"
    else
        sudo sh -c "echo '$variable=$value' >> '$filename'"
    fi
    # this way of doing it in a single line is just kept for reference:
    # grep -q "^$variable=" "$filename" && sudo sed -i.bak "s/^$variable=.*/$variable=$value/" "$filename" || sudo sh -c "echo '$variable=$value' >> '$filename'"
    log_debug "add_to_or_update_horizon_defaults() end"
}

# Create or update /etc/default/horizon file for mac or linux
# Side-effect: sets HORIZON_DEFAULTS_CHANGED to true or false
function create_or_update_horizon_defaults() {
    log_debug "create_or_update_horizon_defaults() begin"
    local anax_port=$1   # optional
    local abs_certificate=$(store_cert_file_permanently "$AGENT_CERT_FILE")   # can return empty string
    log_verbose "Permanent location of certificate file: $abs_certificate"

    if [[ ! -f /etc/default/horizon ]]; then
        log_info "Creating /etc/default/horizon ..."
        sudo bash -c "echo -e 'HZN_EXCHANGE_URL=${HZN_EXCHANGE_URL}\nHZN_FSS_CSSURL=${HZN_FSS_CSSURL}\nHZN_DEVICE_ID=${NODE_ID}' > /etc/default/horizon"
        if [[ -n $abs_certificate ]]; then
            sudo sh -c "echo 'HZN_MGMT_HUB_CERT_PATH=$abs_certificate' >> /etc/default/horizon"
        fi
        if [[ -n $anax_port ]]; then
            sudo sh -c "echo 'HZN_AGENT_PORT=$anax_port' >> /etc/default/horizon"
        fi
        HORIZON_DEFAULTS_CHANGED='true'
    elif is_horizon_defaults_correct "$anax_port"; then
        log_info "/etc/default/horizon already has the correct values. Not modifying it."
        HORIZON_DEFAULTS_CHANGED='false'
    else
        # File already exists, but isn't correct. Update it (do not overwrite it in case they have other variables in there they want preserved)
        log_info "Updating /etc/default/horizon ..."
        add_to_or_update_horizon_defaults 'HZN_EXCHANGE_URL' "$HZN_EXCHANGE_URL" /etc/default/horizon
        add_to_or_update_horizon_defaults 'HZN_FSS_CSSURL' "$HZN_FSS_CSSURL" /etc/default/horizon
        add_to_or_update_horizon_defaults 'HZN_DEVICE_ID' "$NODE_ID" /etc/default/horizon
        if [[ -n $abs_certificate ]]; then
            add_to_or_update_horizon_defaults 'HZN_MGMT_HUB_CERT_PATH' "$abs_certificate" /etc/default/horizon
        fi
        if [[ -n $anax_port ]]; then
            add_to_or_update_horizon_defaults 'HZN_AGENT_PORT' "$anax_port" /etc/default/horizon
        fi
        HORIZON_DEFAULTS_CHANGED='true'
    fi
    log_debug "create_or_update_horizon_defaults() end"
}

# Have macos trust the horizon-cli pkg cert and the Horizon mgmt hub self-signed cert
function mac_trust_certs() {
    log_debug "mac_trust_certs() begin"
    local mac_pkg_cert_file=$1 mgmt_hub_cert_file=$2
    log_info "Importing the horizon-cli package certificate into Mac OS keychain..."
    set -x   # echo'ing this cmd because on mac it is usually the 1st sudo cmd and want them to know why they are being prompted for pw
    sudo security add-trusted-cert -d -r trustRoot -k /Library/Keychains/System.keychain "$mac_pkg_cert_file"
    { set +x; } 2>/dev/null
    if [[ -n $mgmt_hub_cert_file ]]; then
        log_info "Importing the management hub certificate into Mac OS keychain..."
        sudo security add-trusted-cert -d -r trustRoot -k /Library/Keychains/System.keychain "$mgmt_hub_cert_file"
    fi
    log_debug "mac_trust_certs() end"
}

function install_macos() {
    log_debug "install_macos() begin"

    if ! isCmdInstalled jq && isCmdInstalled brew; then
            echo "Jq is required, installing it using brew, this could take a minute..."
            runCmdQuietly brew install jq
    fi

    if [[ $AGENT_ONLY_CLI != 'true' ]]; then
        confirmCmds socat docker jq

        check_existing_exch_node_is_correct_type "device"

        if is_agent_registered && (! is_horizon_defaults_correct || ! is_registration_correct); then
            unregister
        fi
    fi

    get_certificate $INPUT_FILE_PATH

    create_or_update_horizon_defaults

    get_pkgs

    mac_trust_certs "${PACKAGES}/${MAC_PACKAGE_CERT}" "$AGENT_CERT_FILE"
    install_mac_horizon-cli

    if [[ $AGENT_ONLY_CLI != 'true' ]]; then
        start_device_agent_container   # even if it already running, it restarts it

        registration "$AGENT_SKIP_REGISTRATION" "$HZN_EXCHANGE_PATTERN" "$HZN_NODE_POLICY"
    fi

    log_debug "install_macos() end"
}

# Determine what the agent port number should be, verify it is free, and set ANAX_PORT.
# Side-effect: sets ANAX_PORT
function check_and_set_anax_port() {
    log_debug "check_and_set_anax_port() begin"
    local anax_port=$ANAX_DEFAULT_PORT
    if [[ -f /etc/default/horizon ]]; then
        log_verbose "Trying to get agent port from previous /etc/default/horizon file..."
        local prevPort=$(grep HZN_AGENT_PORT /etc/default/horizon | cut -d'=' -f2)
        if [[ -n $prevPort ]]; then
            log_verbose "Found agent port in previous /etc/default/horizon: $prevPort"
            anax_port=$prevPort
        fi
    fi

    log_verbose "Checking if the agent port ${anax_port} is free..."
    local netStat=$(netstat -nlp | grep $anax_port || true)
    if [[ $netStat == *$anax_port* && ! $netStat == *anax* ]]; then
        log_fatal 2 "Another process is listening on Horizon agent port $anax_port. Free the port in order to install Horizon"
    fi
    ANAX_PORT=$anax_port
    log_verbose "Anax port $ANAX_PORT is free, continuing..."
    log_debug "check_and_set_anax_port() end"
}

# Ensure the software prereqs for a debian variant device are installed
function debian_device_install_prereqs() {
    log_debug "debian_device_install_prereqs() begin"
    log_info "Updating apt package index..."
    runCmdQuietly apt-get update -q

    log_info "Installing prerequisites, this could take a minute..."
    if [[ $AGENT_ONLY_CLI == 'true' ]]; then
        runCmdQuietly apt-get install -yqf curl jq
    else
        runCmdQuietly apt-get install -yqf curl jq software-properties-common

        if ! isCmdInstalled docker; then
            log_info "Docker is required, installing it..."
            curl -fsSL https://download.docker.com/linux/$DISTRO/gpg | apt-key add -
            add-apt-repository "deb [arch=$(dpkg --print-architecture)] https://download.docker.com/linux/$DISTRO $(lsb_release -cs) stable"
            runCmdQuietly apt-get install -yqf docker-ce docker-ce-cli containerd.io
        fi
    fi
    log_debug "debian_device_install_prereqs() end"
}

# Returns 0 (true) if the deb pkg to be installed is newer than the corresponding pkg already installed
function is_newer_deb_pkg() {
    local latest_deb_file=${1:?}   # make the decision based on the deb pkg they passed in

    # latest_deb_file is something like /dir/horizon_2.28.0-338_amd64.deb
    local deb_file_version=${latest_deb_file##*/}   # remove the beginning path
    deb_file_version=${deb_file_version%_*.deb}   # remove the ending like _amd64.deb, now left with horizon_2.28.0-338
    if [[ $deb_file_version == horizon-cli* ]]; then
        deb_file_version=${deb_file_version#horizon-cli_}   # remove the pkg name to be left with only the version
        pkg_name='horizon-cli'
    else   # assume it is the horizon pkg
        deb_file_version=${deb_file_version#horizon_}   # remove the pkg name to be left with only the version
        pkg_name='horizon'
    fi

    # Get version of installed horizon deb pkg
    if [[ $(dpkg-query -s $pkg_name 2>/dev/null | grep -E '^Status:' | awk '{print $4}') != 'installed' ]]; then
        log_verbose "The $pkg_name deb pkg is not installed (at least not completely)"
        return 0   # anything is newer than not installed
    fi
    local installed_deb_version=$(dpkg-query -s $pkg_name | grep -E '^Version:' | awk '{print $2}')

    log_info "Installed $pkg_name deb package version: $installed_deb_version, Provided $pkg_name deb file version: $deb_file_version"
    if version_gt $deb_file_version $installed_deb_version; then return 0
    else return 1; fi
}

# Install the deb pkgs on a device
# Side-effect: sets AGENT_WAS_RESTARTED to 'true' or 'false'
function install_debian_device_horizon_pkgs() {
    log_debug "install_debian_device_horizon_pkgs() begin"
    AGENT_WAS_RESTARTED='false'   # only set to true when we are sure
    if [[ -n "$PKG_APT_REPO" ]]; then
        log_info "Installing horizon via the APT repository $PKG_APT_REPO ..."
        if [[ -n "$PKG_APT_KEY" ]]; then
            log_verbose "Adding key $PKG_APT_KEY for APT repository $PKG_APT_REPO"
            apt-key add "$PKG_APT_KEY"
        fi
        log_verbose "Adding $PKG_APT_REPO to /etc/apt/sources.list and installing horizon ..."
        add-apt-repository "deb [arch=$(dpkg --print-architecture)] $PKG_APT_REPO $(lsb_release -cs)-$APT_REPO_BRANCH main"
        if [[ $AGENT_ONLY_CLI == 'true' ]]; then
            runCmdQuietly apt-get install -yqf horizon-cli
        else
            runCmdQuietly apt-get install -yqf horizon
            wait_until_agent_ready
        fi
    else
        # Install the horizon pkgs in the PACKAGES dir
        if [[ ${PACKAGES:0:1} != '/' ]]; then
            PACKAGES="$PWD/$PACKAGES"   # to install local pkg files with apt-get install, they must be absolute paths
        fi

        # Get the latest version of the horizon pkg files they gave us to install. sort -V returns the list in ascending order (greatest is last)
        local latest_horizon_cli_file latest_horizon_file latest_files new_pkg
        latest_horizon_cli_file=$(ls -1 $PACKAGES/horizon-cli_*_${ARCH}.deb | sort -V | tail -n 1)
        if [[ -z $latest_horizon_cli_file ]]; then
            log_warning "No horizon-cli deb package found in $PACKAGES"
            return 1
        fi
        latest_files=$latest_horizon_cli_file
        new_pkg=$latest_horizon_cli_file
        if [[ $AGENT_ONLY_CLI != 'true' ]]; then
            latest_horizon_file=$(ls -1 $PACKAGES/horizon_*_${ARCH}.deb | sort -V | tail -n 1)
            if [[ -z $latest_horizon_file ]]; then
                log_warning "No horizon deb package found in $PACKAGES"
                return 1
            fi
            latest_files="$latest_files $latest_horizon_file"
            new_pkg=$latest_horizon_file
        fi

        if is_newer_deb_pkg $new_pkg; then
            log_info "Installing $latest_files ..."
            runCmdQuietly apt-get install -yqf $latest_files
            if [[ $AGENT_ONLY_CLI != 'true' ]]; then
                wait_until_agent_ready
                AGENT_WAS_RESTARTED='true'
            fi
        elif [[ "$AGENT_OVERWRITE" == true ]]; then
            log_info "Downgrading to $latest_files because AGENT_OVERWRITE==$AGENT_OVERWRITE ..."
            runCmdQuietly apt-get install -yqf --allow-downgrades $latest_files
            if [[ $AGENT_ONLY_CLI != 'true' ]]; then
                wait_until_agent_ready
                AGENT_WAS_RESTARTED='true'
            fi
        else
            log_info "Not installing any horizon packages, because the system is already up to date."
        fi
    fi
    log_debug "install_debian_device_horizon_pkgs() end"
}

# Restart the device agent and wait for it to be ready
function restart_device_agent() {
    log_debug "restart_device_agent() begin"
    log_info "Restarting the horizon agent service because /etc/default/horizon was modified..."
    systemctl restart horizon.service   # (restart will succeed even if the service was already stopped)
    wait_until_agent_ready
    log_debug "restart_device_agent() end"
}

# Install the agent and register it on a debian variant
function install_debian() {
    log_debug "install_debian() begin"

    debian_device_install_prereqs

    if [[ $AGENT_ONLY_CLI != 'true' ]]; then
        check_and_set_anax_port   # sets ANAX_PORT
        check_existing_exch_node_is_correct_type "device"

        if is_agent_registered && (! is_horizon_defaults_correct "$ANAX_PORT" || ! is_registration_correct); then
            unregister
        fi
    fi

    get_certificate $INPUT_FILE_PATH

    create_or_update_horizon_defaults "$ANAX_PORT"

    get_pkgs
    # Note: the horizon pkg will only write /etc/default/horizon if it doesn't exist, so it won't overwrite what we created/modified above
    install_debian_device_horizon_pkgs

    if [[ $AGENT_ONLY_CLI != 'true' ]]; then
        if [[ $HORIZON_DEFAULTS_CHANGED == 'true' && $AGENT_WAS_RESTARTED == 'false' ]]; then
            restart_device_agent   # because the new pkgs were not installed, so that didn't restart the agent
        fi

        registration "$AGENT_SKIP_REGISTRATION" "$HZN_EXCHANGE_PATTERN" "$HZN_NODE_POLICY"
    fi

    log_debug "install_debian() end"
}

# Ensure dnf package manager is installed on host when running in RedHat/CentOS
function install_dnf() {
    log_debug "install_dnf() begin"

    log_info "Checking dnf is installed..."

    if ! isCmdInstalled dnf; then
        log_info "Installing dnf..."
        yum install -y -q dnf
    fi

    log_debug "install_dnf() end"
}

# Ensure the software prereqs for a redhat variant device are installed
function redhat_device_install_prereqs() {
    log_debug "redhat_device_install_prereqs() begin"

    # Need EPEL for at least jq
    if [[ -z "$(dnf repolist -q epel)" ]]; then
        dnf install -yq https://dl.fedoraproject.org/pub/epel/epel-release-latest-8.noarch.rpm
    fi

    dnf install -yq curl jq

    if [[ $AGENT_ONLY_CLI != 'true' ]]; then
        if ! isCmdInstalled docker; then
            # Can't install docker for them on red hat, because they make it difficult. See: https://linuxconfig.org/how-to-install-docker-in-rhel-8
            log_fatal 2 "Docker is required, but not installed. Install it and rerun this script."
        fi
    fi
    log_debug "redhat_device_install_prereqs() end"
}

# Returns 0 (true) if the rpm pkg to be installed is newer than the corresponding pkg already installed
function is_newer_rpm_pkg() {
    local latest_rpm_file=${1:?}   # make the decision based on the rpm pkg they passed in

    # latest_rpm_file is something like /dir/horizon-2.28.0-338.x86_64.rpm
    local rpm_file_version=${latest_rpm_file##*/}   # remove the beginning path
    rpm_file_version=${rpm_file_version%.*.rpm}   # remove the ending like .x86_64.rpm, now left with horizon-2.28.0-338
    if [[ $rpm_file_version == horizon-cli* ]]; then
        rpm_file_version=${rpm_file_version#horizon-cli-}   # remove the pkg name to be left with only the version
        pkg_name='horizon-cli'
    else   # assume it is the horizon pkg
        rpm_file_version=${rpm_file_version#horizon-}   # remove the pkg name to be left with only the version
        pkg_name='horizon'
    fi

    # Get version of installed horizon rpm pkg
    if ! rpm -q $pkg_name >/dev/null 2>&1; then
        log_verbose "The $pkg_name rpm pkg is not installed"
        return 0   # anything is newer than not installed
    fi
    local installed_rpm_version=$(rpm -q $pkg_name 2>/dev/null)  # will return like: horizon-2.28.0-338.x86_64
    installed_rpm_version=${installed_rpm_version#${pkg_name}-}   # remove the pkg name
    installed_rpm_version=${installed_rpm_version%.*}   # remove the arch, so left with only the version

    log_info "Installed $pkg_name rpm package version: $installed_rpm_version, Provided $pkg_name rpm file version: $rpm_file_version"
    if version_gt $rpm_file_version $installed_rpm_version; then return 0
    else return 1; fi
}

# Install the rpm pkgs on a redhat variant device
# Side-effect: sets AGENT_WAS_RESTARTED to 'true' or 'false'
function install_redhat_device_horizon_pkgs() {
    log_debug "install_redhat_device_horizon_pkgs() begin"
    AGENT_WAS_RESTARTED='false'   # only set to true when we are sure
    if [[ -n "$PKG_APT_REPO" ]]; then
        log_fatal 1 "Installing horizon RPMs via repository $PKG_APT_REPO is not supported at this time"
        #future: support this
    else
        # Install the horizon pkgs in the PACKAGES dir
        if [[ ${PACKAGES:0:1} != '/' ]]; then
            PACKAGES="$PWD/$PACKAGES"   # to install local pkg files with dnf install, they must be absolute paths
        fi

        # Get the latest version of the horizon pkg files they gave us to install. sort -V returns the list in ascending order (greatest is last)
        local latest_horizon_cli_file latest_horizon_file latest_files new_pkg
        latest_horizon_cli_file=$(ls -1 $PACKAGES/horizon-cli-*.${ARCH}.rpm | sort -V | tail -n 1)
        if [[ -z $latest_horizon_cli_file ]]; then
            log_warning "No horizon-cli rpm package found in $PACKAGES"
            return 1
        fi
        latest_files=$latest_horizon_cli_file
        new_pkg=$latest_horizon_cli_file
        if [[ $AGENT_ONLY_CLI != 'true' ]]; then
            latest_horizon_file=$(ls -1 $PACKAGES/horizon-*.${ARCH}.rpm | grep -v "$PACKAGES/horizon-cli" | sort -V | tail -n 1)
            if [[ -z $latest_horizon_file ]]; then
                log_warning "No horizon rpm package found in $PACKAGES"
                return 1
            fi
            latest_files="$latest_files $latest_horizon_file"
            new_pkg=$latest_horizon_file
        fi
    
        if is_newer_rpm_pkg $new_pkg; then
            log_info "Installing $latest_files ..."
            dnf install -yq $latest_files
            if [[ $AGENT_ONLY_CLI != 'true' ]]; then
                wait_until_agent_ready
                AGENT_WAS_RESTARTED='true'
            fi
        elif [[ "$AGENT_OVERWRITE" == true ]]; then
            log_info "Downgrading to $latest_files because AGENT_OVERWRITE==$AGENT_OVERWRITE ..."
            # Note: dnf automatically detects the specified pkg files are a lower version and downgrades them. If we need to switch to yum, we'll have to use yum downgrade ...
            dnf install -yq $latest_files
            if [[ $AGENT_ONLY_CLI != 'true' ]]; then
                wait_until_agent_ready
                AGENT_WAS_RESTARTED='true'
            fi
        else
            log_info "Not installing any horizon packages, because the system is already up to date."
        fi
    fi
    log_debug "install_redhat_device_horizon_pkgs() end"
}

# Install the agent and register it on a redhat variant
function install_redhat() {
    log_debug "install_redhat() begin"

    log_info "Installing prerequisites, this could take a minute..."
    install_dnf
    redhat_device_install_prereqs

    if [[ $AGENT_ONLY_CLI != 'true' ]]; then
        check_and_set_anax_port   # sets ANAX_PORT
        check_existing_exch_node_is_correct_type "device"

        if is_agent_registered && (! is_horizon_defaults_correct "$ANAX_PORT" || ! is_registration_correct); then
            unregister
        fi
    fi

    get_certificate $INPUT_FILE_PATH

    create_or_update_horizon_defaults "$ANAX_PORT"

    get_pkgs
    # Note: the horizon pkg will only write /etc/default/horizon if it doesn't exist, so it won't overwrite what we created/modified above
    install_redhat_device_horizon_pkgs

    if [[ $AGENT_ONLY_CLI != 'true' ]]; then
        if [[ $HORIZON_DEFAULTS_CHANGED == 'true' && $AGENT_WAS_RESTARTED == 'false' ]]; then
            restart_device_agent   # because the new pkgs were not installed, so that didn't restart the agent
        fi

        registration "$AGENT_SKIP_REGISTRATION" "$HZN_EXCHANGE_PATTERN" "$HZN_NODE_POLICY"
    fi

    log_debug "install_redhat() end"
}

# Install the mac pkg that provides hzn, horizon-container, etc.
# Side-effect: based on the horizon-cli version being installed, it sets HC_DOCKER_TAG to use the same version of the agent container
function install_mac_horizon-cli() {
    log_debug "install_mac_horizon-cli() begin"

    # Get horizon-cli pkg file they gave us to install
    local pkg_file_name=$(ls -1 horizon-cli*.pkg | sort -V | tail -n 1)
    # pkg_file_name is something like horizon-cli-2.27.0-89.pkg
    local pkg_file_version=${pkg_file_name#horizon-cli-}   # this removes the 1st part
    pkg_file_version=${pkg_file_version%.pkg}   # remove the ending part
    local pkg_file_version_only=${pkg_file_version%-*}
    local pkg_file_bld_num=${pkg_file_version##*-}
    log_verbose "The package version to be installed: ${pkg_file_version_only}, the build number: $pkg_file_bld_num"
    if [[ -z "$HC_DOCKER_TAG" ]]; then
        if [[ -z "$pkg_file_bld_num" ]]; then
            export HC_DOCKER_TAG="$pkg_file_version_only"
        else
            export HC_DOCKER_TAG="${pkg_file_version_only}-${pkg_file_bld_num}"
        fi
    fi

    log_verbose "Checking installed hzn version..."
    if isCmdInstalled hzn; then
        # hzn is installed, need to check the version
        local installed_version=$(hzn version | grep "^Horizon CLI")
        installed_version=${installed_version##* }   # remove all of the space-separated words, except the last one
        log_info "Installed horizon-cli pkg version: $installed_version, Provided horizon pkg file version: $pkg_file_version"
        if [[ ! $installed_version =~ $SEMVER_REGEX ]] || version_gt "$pkg_file_version" "$installed_version"; then
            log_verbose "Either can not get the installed hzn version, or the given pkg file version is newer"
            log_info "Installing $PACKAGES/$pkg_file_name ..."
            sudo installer -pkg $PACKAGES/$pkg_file_name -target /
        else
            log_verbose "The given pkg file version is older than or equal to the installed hzn"
            if [[ "$AGENT_OVERWRITE" == true ]]; then
                log_info "Installing older horizon-cli package ${pkg_file_version} because AGENT_OVERWRITE is set to true ..."
                sudo installer -pkg ${PACKAGES}/$pkg_file_name -target /
            else
                log_info "The installed horizon-cli package is already up to date ($installed_version)"
            fi
        fi
    else
        # hzn not installed
        log_info "Installing $PACKAGES/$pkg_file_name ..."
        sudo installer -pkg ${PACKAGES}/$pkg_file_name -target /
    fi

    # Check if /usr/local/bin is in their path (that's where all the horizon cmds are installed)
    if ! echo $PATH | grep -q -E '(^|:)/usr/local/bin(:|$)'; then
        log_warning "The Horizon executables have been installed in /usr/local/bin, but you do not have that in your path. Add it to your path."
        export PATH="$PATH:/usr/local/bin"   # add it to the path for the rest of this script
    fi

    log_debug "install_mac_horizon-cli() end"
}

# Wait until the given cmd is true
function wait_for() {
    log_debug "wait_for() begin"
    : ${1:?} ${2:?} ${3:?}
    local cmd=$1   # the command (can contain bash syntax) that should return exit code 0 before this function returns
    local stateWaitingFor=$2   # a string describing the state we are waiting for, e.g.: "the Horizon agent container ready"
    local timeoutSecs=$3   # max number of seconds to wait before returning 1 (returns 0 if the state is reached in time)
    local intervalSleep=${4:-2}   # (optional) how long to sleep between each sleep
    log_info "Waiting for state: $stateWaitingFor " 'nonewline'
    local start_agent_check=$(date +%s)
    while ! eval $cmd; do
        local current_agent_check=$(date +%s)
        if ((current_agent_check - start_agent_check > timeoutSecs)); then
            echo
            return 1
        fi
        printf '.'
        sleep $intervalSleep
    done
    echo ''
    log_info "Done: $stateWaitingFor"
    log_debug "wait_for() begin"
    return 0
}

# Wait until the agent is responding
function wait_until_agent_ready() {
    log_debug "wait_until_agent_ready() begin"
    if ! wait_for '[[ -n "$(hzn node list 2>/dev/null | jq -r .configuration.preferred_exchange_version 2>/dev/null)" ]]' 'Horizon agent ready' $AGENT_WAIT_MAX_SECONDS; then
        log_fatal 3 "Horizon agent did not start successfully"
    fi
    log_debug "wait_until_agent_ready() begin"
}

# Load a docker system and return the full image path (including tag)
# Note: does not remove the origin tar.gz file.
function load_docker_image() {
    local tar_file_name=${1:?}
    # Note: only fatal msgs allowed in this function, because it returns a string value
    if [[ ! -f $tar_file_name ]]; then
        log_fatal 2 "Agent docker image tar file $tar_file_name does not exist"
    fi
    if [[ -h $tar_file_name ]]; then
        log_fatal 2 "Can not unpack $tar_file_name because gunzip does not support symbolic links"
    fi
    gunzip -k $tar_file_name   # keep the original file
    chk $? "uncompressing $tar_file_name"
    local loaded_image_message=$(docker load --input ${tar_file_name%.gz})
    chk $? "docker loading ${tar_file_name%.gz}"
    rm ${tar_file_name%.gz}   # clean up this temporary file
    # loaded_image_message is like: Loaded image: {repo}/{image_name}:{version_number}
    local image_full_path=$(echo $loaded_image_message | awk -F': ' '{print $2}')
    if [[ -z $image_full_path ]]; then
        log_fatal 3 "Could not get agent image path from loaded $tar_file_name"
    fi
    echo "$image_full_path"
}

# Get the latest agent-in-container started on mac
#future: support agent-in-container on linux too
function start_device_agent_container() {
    log_debug "start_device_agent_container() begin"

    if ! isCmdInstalled horizon-container; then
        log_fatal 5 "The horizon-container command not found, horizon-cli is not installed or its installation is broken"
    fi

    # Note: install_mac_horizon-cli() sets HC_DOCKER_TAG appropriately
    # In the css case, get amd64_anax.tar.gz from css, docker load it, and set HC_DOCKER_IMAGE and HC_DONT_PULL
    if [[ $INPUT_FILE_PATH == css:* ]]; then
        download_css_file "$INPUT_FILE_PATH/$AGENT_IMAGE_TAR_FILE"
        log_info "Unpacking and docker loading $AGENT_IMAGE_TAR_FILE ..."
        local agent_image_full_path=$(load_docker_image $AGENT_IMAGE_TAR_FILE)
        #rm ${AGENT_IMAGE_TAR_FILE}   # do not remove the file they gave us
        export HC_DONT_PULL=1   # horizon-container should get it straight from the tar file we got from CSS, not try to go to docker hub to get it
        export HC_DOCKER_IMAGE=${agent_image_full_path%:*}   # remove the tag
        export HC_DOCKER_TAG=${agent_image_full_path##*:}   # remove everything but the tag
    elif [[ $INPUT_FILE_PATH == https://github.com/open-horizon/anax/releases* ]]; then
        : # we've already set HC_DOCKER_TAG from the horizon-cli version. From there horizon-container naturally does the right thing (pulls it from docker hub)
    elif [[ -f $AGENT_IMAGE_TAR_FILE ]]; then
        # They gave us the agent docker image tar file in the input path
        log_info "Unpacking and docker loading $AGENT_IMAGE_TAR_FILE ..."
        local agent_image_full_path=$(load_docker_image $AGENT_IMAGE_TAR_FILE)
        #rm ${AGENT_IMAGE_TAR_FILE}   # do not remove the file they gave us
        export HC_DONT_PULL=1   # horizon-container should get it straight from the tar file we got from CSS, not try to go to docker hub to get it
        export HC_DOCKER_IMAGE=${agent_image_full_path%:*}   # remove the tag
        export HC_DOCKER_TAG=${agent_image_full_path##*:}   # remove everything but the tag
    fi
    #else let horizon-container do its default thing (run openhorizon/amd64_anax:latest)

    if ! isDockerContainerRunning horizon1; then
        if [[ -z $(docker ps -aq --filter name=horizon1) ]]; then
            # horizon services container doesn't exist
            log_info "Starting horizon agent container version $HC_DOCKER_TAG ..."
            horizon-container start
        else
            # horizon container is stopped but the container exists
            log_info "The horizon agent container was in a stopped state via docker, restarting it..."
            docker start horizon1
            horizon-container update   # ensure it is running the latest version
        fi
    else
        log_info "The Horizon agent container is running already, restarting it to ensure it is version $HC_DOCKER_TAG ..."
        horizon-container update   # ensure it is running the latest version
    fi

    wait_until_agent_ready

    log_debug "start_device_agent_container() end"
}

# Stops horizon service container on mac
function stop_agent_container() {
    log_debug "stop_agent_container() begin"

    if ! isDockerContainerRunning horizon1; then return; fi   # already stopped

    if ! isCmdInstalled horizon-container; then
        log_fatal 3 "Horizon agent container running, but horizon-container command not installed"
    fi

    log_info "Stopping the Horizon agent container..."
    horizon-container stop

    log_debug "stop_agent_container() end"
}

# Runs the given hzn command directly (for device) or via kubectl exec (for cluster) and returns the output. This enables us to run the same cmd for both (most of the time).
# Note: when a file needs to be passed into the cmd set the flag to read from stdin, then cat the file into this function.
# The full cmd passed in must be a single string, with args quoted within the string as necessary
function agent_exec() {
    local full_cmd=$1
    if is_device; then
        bash -c "$full_cmd"
    else   # cluster
        $KUBECTL exec -i ${POD_ID} -n ${AGENT_NAMESPACE} -- bash -c "$full_cmd"
    fi
}

# Returns 0 (true) if the node is currently registered
function is_agent_registered() {
    local only_configured=$1   # optional: set to 'true' if configuring or unconfiguring should not be considered registered
    # Verify we have hzn available to us
    if ! agent_exec 'hzn -h >/dev/null 2>&1'; then return 1; fi

    local hzn_node_list=$(agent_exec 'hzn node list' 2>/dev/null || true)   # if hzn not installed, hzn_node_list will be empty
    local node_state=$(jq -r .configstate.state 2>/dev/null <<< $hzn_node_list || true)
    if [[ $only_configured == 'true' && $node_state == 'configured' ]]; then return 0
    elif [[ $only_configured != 'true' && $node_state =~ ^(configured|configuring|unconfiguring)$ ]]; then return 0
    else return 1; fi
}

# Returns 0 (true) if the current registration settings are already the same as what the user asked for
# Note: the caller of this function is taking into account is_horizon_defaults_correct()
function is_registration_correct() {
    log_debug "is_registration_correct() begin"
    if [[ $AGENT_SKIP_REGISTRATION == 'true' ]]; then return 0; fi   # the user doesn't care, so they are correct
    local hzn_node_list=$(agent_exec 'hzn node list' 2>/dev/null || true)   # if hzn not installed, hzn_node_list will be empty
    local reg_node_id=$(jq -r .id 2>/dev/null <<< $hzn_node_list || true)
    local reg_hzn_org_id=$(jq -r .organization 2>/dev/null <<< $hzn_node_list || true)
    local node_state=$(jq -r .configstate.state 2>/dev/null <<< $hzn_node_list || true)
    local reg_pattern=$(jq -r .pattern 2>/dev/null <<< $hzn_node_list || true)
    if [[ $node_state == 'configured' && -n $HZN_EXCHANGE_PATTERN && $reg_pattern == $HZN_EXCHANGE_PATTERN && (-z $NODE_ID || $reg_node_id == $NODE_ID) && $reg_hzn_org_id == $HZN_ORG_ID ]]; then return 0   # pattern case
    elif [[ $node_state == 'configured' && -z $HZN_EXCHANGE_PATTERN && -z $reg_pattern && (-z $NODE_ID || $reg_node_id == $NODE_ID) && $reg_hzn_org_id == $HZN_ORG_ID ]]; then return 0   # policy case (registration() will apply any new policy)
    else return 1; fi
    log_debug "is_registration_correct() end"
}

# Unregister the node, handling problems as necessary
function unregister() {
    log_debug "unregister() begin"
    local hzn_node_list=$(agent_exec 'hzn node list 2>/dev/null' || true)
    local reg_node_id=$(jq -r .id 2>/dev/null <<< $hzn_node_list || true)
    local node_state=$(jq -r .configstate.state 2>/dev/null <<< $hzn_node_list || true)

    # If they didn't specify a node id, try to use the one from the previous registration
    if [[ -z "$NODE_ID" ]]; then
        NODE_ID="$reg_node_id"
        log_info "Using NODE_ID from previous registration: $NODE_ID"
    fi

    local rmExchNodeFlag
    if [[ -n $HZN_EXCHANGE_USER_AUTH ]]; then rmExchNodeFlag='-r'; fi   # remove exchange node in case anything needs to be different, but can't recreate the exchange resource w/o HZN_EXCHANGE_USER_AUTH

    if [[ "$node_state" == "configured" ]]; then
        log_info "Unregistering the agent because the current registration settings are not what you want..."
        agent_exec "hzn unregister -f $rmExchNodeFlag"
        local rc=$?
        if [[ $rc -ne 0 ]]; then
            log_info "Unregister failed with exit code $rc. Now trying to unregister with deep clean..."
            agent_exec "hzn unregister -fD $rmExchNodeFlag"   # registration is stuck, do a deep clean
            chk $? 'unregistering with deep clean'
        fi
    else
        # configuring, unconfiguring, or some unanticipated state
        log_info "The agent state is $node_state, unregistering it with deep clean..."
        agent_exec "hzn unregister -fD $rmExchNodeFlag"   # registration is stuck, do a deep clean
        chk $? 'unregistering with deep clean'
    fi

    log_debug "unregister() end"
}

# For Device and Cluster: register node depending on if registration's requested and if previous registration state matches
function registration() {
    log_debug "registration() begin"
    local skip_reg=$1
    local pattern=$2
    local policy=$3

    if [[ $skip_reg == 'true' ]]; then return; fi

    local hzn_node_list=$(agent_exec 'hzn node list 2>/dev/null' || true)
    local reg_node_id=$(jq -r .id 2>/dev/null <<< $hzn_node_list || true)

    # Get current node registration state and determine if we need to unregister first
    local node_state=$(jq -r .configstate.state 2>/dev/null <<< $hzn_node_list || true)

    # Register the edge node
    if [[ $node_state == 'configured' ]]; then
        if [[ -n $policy ]]; then
            # We only need to update the node policy (we can keep the node registered).
            log_info "The current registration settings are correct, keeping them, except updating the node policy..."
            # Since hzn might be in the edge cluster container, need to pass the policy file's contents in via stdin
            cat $policy | agent_exec "hzn policy update -f-"
        else   # nothing needs changing in the current registration
            log_info "The current registration settings are correct, keeping them."
        fi
    else
        # Register the node. First get some variables ready
        local user_auth wait_service_flag wait_org_flag timeout_flag node_name pattern_flag
        if [[ -n $HZN_EXCHANGE_USER_AUTH ]]; then
            user_auth="-u '$HZN_EXCHANGE_USER_AUTH'"
        fi
        if [[ -n $AGENT_WAIT_FOR_SERVICE ]]; then
            wait_service_flag="-s '$AGENT_WAIT_FOR_SERVICE'"
        fi
        if [[ -n $AGENT_WAIT_FOR_SERVICE_ORG ]]; then
            wait_org_flag="--serviceorg '$AGENT_WAIT_FOR_SERVICE_ORG'"
        fi
        if [[ -n $AGENT_REGISTRATION_TIMEOUT ]]; then
            timeout_flag="-t '$AGENT_REGISTRATION_TIMEOUT'"
        fi
        if is_device; then
            node_name=$HOSTNAME
        else
            node_name=$NODE_ID
        fi
        log_verbose "Using node name: $node_name"
        if [[ -n $pattern ]]; then
            pattern_flag="-p '$pattern'"
        fi

        # Now actually do the registration
        log_info "Registering the edge node..."
        local reg_cmd
        if [[ -n $policy ]]; then
            # Since hzn might be in the edge cluster container, need to pass the policy file's contents in via stdin
            reg_cmd="hzn register -m '${node_name}' -o '$HZN_ORG_ID' $user_auth -n '$HZN_EXCHANGE_NODE_AUTH' $wait_service_flag $wait_org_flag $timeout_flag --policy=-"
            echo "$reg_cmd"
            cat $policy | agent_exec "$reg_cmd"
        else  # register w/o policy or with pattern
            reg_cmd="hzn register -m '${node_name}' -o '$HZN_ORG_ID' $user_auth -n '$HZN_EXCHANGE_NODE_AUTH' $wait_service_flag $wait_org_flag $timeout_flag $pattern_flag"
            echo "$reg_cmd"
            agent_exec  "$reg_cmd"
        fi
    fi

    log_debug "registration() end"
}

# autocomplete support for CLI
function add_autocomplete() {
    log_debug "add_autocomplete() begin"

    log_verbose "Enabling autocomplete for the hzn command..."

    SHELL_FILE="${SHELL##*/}"
    local autocomplete

    if [[ -f "/etc/bash_completion.d/hzn_bash_autocomplete.sh" ]]; then
        autocomplete="/etc/bash_completion.d/hzn_bash_autocomplete.sh"
    elif [[ -f "/usr/local/share/horizon/hzn_bash_autocomplete.sh" ]]; then
        # This is where the macos horizon-cli pkg puts it
        autocomplete="/usr/local/share/horizon/hzn_bash_autocomplete.sh"
    fi

    if [[ -n "$autocomplete" ]]; then
        if is_linux; then
            grep -q -E "^source ${autocomplete}" ~/.${SHELL_FILE}rc 2>/dev/null || echo -e "\nsource ${autocomplete}" >>~/.${SHELL_FILE}rc
        elif is_macos; then
            # The default terminal app on mac reads .bash_profile instead of .bashrc . But some 3rd part terminal apps read .bashrc, so update that too, if it exists
            grep -q -E "^source ${autocomplete}" ~/.${SHELL_FILE}_profile 2>/dev/null || echo -e "\nsource ${autocomplete}" >>~/.${SHELL_FILE}_profile
            if [[ -f "~/.${SHELL_FILE}rc" ]]; then
                echo -e "\nsource ${autocomplete}" >>~/.${SHELL_FILE}rc
            fi
        fi
    else
        log_verbose "Did not find hzn_bash_autocomplete.sh, skipping it..."
    fi

    log_debug "add_autocomplete() end"
}

# Returns operating system.
function get_os() {
    # OSTYPE is set automatically by the shell
    if [[ $OSTYPE == linux* ]]; then
        echo 'linux'
    elif [[ $OSTYPE == darwin* ]]; then
        echo 'macos'
    else
        echo 'unknown'
    fi
}

# Detects linux distribution name, version, and codename.
# Side-effect: sets DISTRO, DISTRO_VERSION_NUM, CODENAME
function detect_distro() {
    log_debug "detect_distro() begin"

    if ! is_linux; then return; fi

    if isCmdInstalled lsb_release; then
        DISTRO=$(lsb_release -si | tr '[:upper:]' '[:lower:]')
        DISTRO_VERSION_NUM=$(lsb_release -sr)
        CODENAME=$(lsb_release -sc)

    # need these for redhat variants
    elif [[ -f /etc/os-release ]]; then
        . /etc/os-release
        DISTRO=$ID
        DISTRO_VERSION_NUM=$VERSION_ID
        CODENAME=$VERSION_CODENAME   # is empty for RHEL
    elif [[ -f /etc/lsb-release ]]; then
        . /etc/lsb-release
        DISTRO=$DISTRIB_ID
        DISTRO_VERSION_NUM=$DISTRIB_RELEASE
        CODENAME=$DISTRIB_CODENAME
    else
        log_fatal 2 "Cannot detect Linux version"
    fi

    log_verbose "Detected distribution: ${DISTRO}, verison: ${DISTRO_VERSION_NUM}, codename: ${CODENAME}"

    log_debug "detect_distro() end"
}

function is_debian_variant() {
    : ${DISTRO:?}   # verify this function is not called before DISTRO is set
    if [[ ${SUPPORTED_DEBIAN_VARIANTS[*]} =~ (^|[[:space:]])$DISTRO($|[[:space:]]) ]]; then return 0
    else return 1; fi
}

function is_redhat_variant() {
    : ${DISTRO:?}   # verify this function is not called before DISTRO is set
    if [[ ${SUPPORTED_REDHAT_VARIANTS[*]} =~ (^|[[:space:]])$DISTRO($|[[:space:]]) ]]; then return 0
    else return 1; fi
}

# Returns the extension used for pkgs in this distro
function get_pkg_type() {
    if is_macos; then echo 'pkg'  # Test macos first since DISTRO is not set for macos and results in an error if debian or redhat is checked first 
    elif is_debian_variant; then echo 'deb'
    elif is_redhat_variant; then echo 'rpm'
    fi
}

# Returns hardware architecture the way we want it for the pkgs on linux and mac
function get_arch() {
    if is_linux; then
        if is_debian_variant; then
            dpkg --print-architecture
        elif is_redhat_variant; then
            uname -m
        fi
    elif is_macos; then
        uname -m   # e.g. x86_64. We don't currently use ARCH on macos
    fi
}

# Returns hardware architecture for Docker image names
function get_image_arch() {
    local image_arch=${ARCH:-$(get_arch)}
    if [[ $image_arch == 'x86_64' ]]; then
        image_arch='amd64'
    elif [[ $image_arch == 'aarch64' ]]; then
        image_arch='arm64'
    fi
    echo $image_arch
}

# checks if OS/distribution/codename/arch is supported
function check_support() {
    log_debug "check_support() begin"
    local supported_list=${1:?} our_value=${2:?} name=${3:?}
    if [[ $supported_list =~ (^|[[:space:]])$our_value($|[[:space:]]) ]]; then
        log_verbose "$our_value is one of the supported $name"
    else
        log_fatal 2 "$our_value is NOT one of the supported $name: $supported_list"
    fi

    log_debug "check_support() end"
}

# Checks if OS, distro, and arch are supported. Also verifies the pkgs exist.
# Side-effect: sets PACKAGES to the dir where the local pkgs are. Also sets: DISTRO, DISTRO_VERSION_NUM, CODENAME, ARCH
function check_device_os() {
    log_debug "check_device_os() begin"

    check_support "${SUPPORTED_OS[*]}" "$OS" 'operating systems'

    if is_linux; then
        ensureWeAreRoot
        check_support "${SUPPORTED_LINUX_DISTRO[*]}" "$DISTRO" 'linux distros'
        if is_debian_variant; then
            check_support "${SUPPORTED_DEBIAN_VERSION[*]}" "$CODENAME" 'debian distro versions'
            check_support "${SUPPORTED_DEBIAN_ARCH[*]}" "$ARCH" 'debian architectures'
        elif is_redhat_variant; then
            check_support "${SUPPORTED_REDHAT_VERSION[*]}" "$DISTRO_VERSION_NUM" 'redhat distro versions'
            check_support "${SUPPORTED_REDHAT_ARCH[*]}" "$ARCH" 'redhat architectures'
        else
            log_fatal 5 "Unrecognized distro: $DISTRO"
        fi
    fi

    log_debug "check_device_os() end"
}

# Find node id in mapping file for this host's hostname or IP (for bulk install)
# Side-effect: sets NODE_ID and BULK_INSTALL
function find_node_id_in_mapping_file() {
    log_debug "find_node_id_in_mapping_file() begin"
    if [[ ! -f $NODE_ID_MAPPING_FILE ]]; then return; fi
    BULK_INSTALL=1   #todo: do we really need this global var, or is setting AGENT_SKIP_PROMPT=true good enough?
    log_debug "found id mapping file $NODE_ID_MAPPING_FILE"
    ID_LINE=$(grep $(hostname) "$NODE_ID_MAPPING_FILE" || [[ $? == 1 ]])
    if [[ -z $ID_LINE ]]; then
        log_debug "Did not find node id with hostname. Trying with ip"
        find_node_ip_address
        for IP in $(echo $NODE_IP); do
            ID_LINE=$(grep "$IP" "$NODE_ID_MAPPING_FILE" || [[ $? == 1 ]])
            if [[ ! "$ID_LINE" == "" ]]; then break; fi
        done
        if [[ ! "$ID_LINE" == "" ]]; then
            NODE_ID=$(echo $ID_LINE | cut -d "," -f 2)
        else
            log_fatal 2 "Failed to find node id in mapping file $NODE_ID_MAPPING_FILE with $(hostname) or $NODE_IP"
        fi
    else
        NODE_ID=$(echo $ID_LINE | cut -d "," -f 2)
    fi
    NODE_ID=$(trim_variable $NODE_ID)
    log_info "Found node id $NODE_ID for this host in mapping file $NODE_ID_MAPPING_FILE"
    log_debug "find_node_id_in_mapping_file() end"
}

function find_node_ip_address() {
    if is_macos; then
        #todo: en0 is not correct in all cases
        NODE_IP=$(ipconfig getifaddr en0)
    else
        NODE_IP=$(hostname -I)
    fi
}

# If node exist in management hub, verify it is correct type (device or cluster)
function check_existing_exch_node_is_correct_type() {
    log_debug "check_existing_exch_node_is_correct_type() begin"
    local expected_type=$1

    log_info "Verifying that node $NODE_ID in the exchange is type $expected_type (if it exists)..."
    local exch_creds cert_flag
    if [[ -n $HZN_EXCHANGE_USER_AUTH ]]; then exch_creds="$HZN_ORG_ID/$HZN_EXCHANGE_USER_AUTH"
    else exch_creds="$HZN_ORG_ID/$HZN_EXCHANGE_NODE_AUTH"   # input checking requires either user creds or node creds
    fi

    if [[ -n $AGENT_CERT_FILE && -f $AGENT_CERT_FILE ]]; then
        cert_flag="--cacert $AGENT_CERT_FILE"
    fi
    local exch_output=$(curl -fsS $cert_flag $HZN_EXCHANGE_URL/orgs/$HZN_ORG_ID/nodes/$NODE_ID -u "$exch_creds" 2>/dev/null) || true

    if [[ -n "$exch_output" ]]; then
        local exch_node_type=$(echo $exch_output | jq -re '.nodes | .[].nodeType')
        if [[ "$exch_node_type" == "device" ]] && [[ "$expected_type" != "device" ]]; then
            log_fatal 2 "Node id ${NODE_ID} has already been created as nodeType device. Remove the node from the exchange and run this script again."
        elif [[ "$exch_node_type" == "cluster" ]] && [[ "$expected_type" != "cluster" ]]; then
            log_fatal 2 "Node id ${NODE_ID} has already been created as nodeType clutser. Remove the node from the exchange and run this script again."
        fi
    fi

    log_debug "check_existing_exch_node_is_correct_type() end"
}

# Cluster only: to extract agent image tar.gz and load to docker
# Side-effect: sets globals: AGENT_IMAGE, AGENT_IMAGE_VERSION_IN_TAR, IMAGE_FULL_PATH_ON_EDGE_CLUSTER_REGISTRY
function loadClusterAgentImage() {
    log_debug "loadClusterAgentImage() begin"

    # Get the agent tar file, if necessary
    if using_remote_input_files 'pkg'; then
        if [[ -n $AGENT_K8S_IMAGE_TAR_FILE && $AGENT_K8S_IMAGE_TAR_FILE != $DEFAULT_AGENT_K8S_IMAGE_TAR_FILE ]]; then
            log_fatal 1 "Can not specify both AGENT_K8S_IMAGE_TAR_FILE and -i (INPUT_FILE_PATH)"
        fi
        if [[ $INPUT_FILE_PATH == css:* ]]; then
            download_css_file "$INPUT_FILE_PATH/$AGENT_K8S_IMAGE_TAR_FILE"
        elif [[ $INPUT_FILE_PATH == https://github.com/open-horizon/anax/releases* ]]; then
            # Get the docker image from docker hub in this case
            local image_tag=$(get_anax_release_version $INPUT_FILE_PATH)   # use the version from INPUT_FILE_PATH, if possible
            if [[ -z $image_tag ]]; then
                image_tag='latest'
            fi
            local image_arch=$(get_image_arch)
            local image_path="openhorizon/${image_arch}_anax_k8s:$image_tag"
            log_info "Pulling $image_path from docker hub..."
            docker pull "$image_path"
            chk $? "pulling $image_path"
            AGENT_IMAGE=$image_path
            AGENT_IMAGE_VERSION_IN_TAR=${AGENT_IMAGE##*:}
            IMAGE_FULL_PATH_ON_EDGE_CLUSTER_REGISTRY="$IMAGE_ON_EDGE_CLUSTER_REGISTRY:$AGENT_IMAGE_VERSION_IN_TAR"
            return
        fi
    elif [[ ! -f $AGENT_K8S_IMAGE_TAR_FILE ]]; then
        log_fatal 2 "Edge cluster agent image tar file $AGENT_K8S_IMAGE_TAR_FILE does not exist"
    fi

    log_info "Unpacking and docker loading $AGENT_K8S_IMAGE_TAR_FILE ..."
    AGENT_IMAGE=$(load_docker_image $AGENT_K8S_IMAGE_TAR_FILE)
    chk $? "docker loading $AGENT_K8S_IMAGE_TAR_FILE"
    # AGENT_IMAGE is like: {repo}/{image_name}:{version_number}
    #rm ${AGENT_K8S_IMAGE_TAR_FILE}   # do not remove the file they gave us

    AGENT_IMAGE_VERSION_IN_TAR=${AGENT_IMAGE##*:}
    # use the same tag for the image in the edge cluster registry as the tag they used for the image in the inputted tar file
    IMAGE_FULL_PATH_ON_EDGE_CLUSTER_REGISTRY="$IMAGE_ON_EDGE_CLUSTER_REGISTRY:$AGENT_IMAGE_VERSION_IN_TAR"

    log_debug "loadClusterAgentImage() end"
}

# Cluster only: to push agent image to image registry that edge cluster can access
function pushImageToEdgeClusterRegistry() {
    log_debug "pushImageToEdgeClusterRegistry() begin"

    # split $IMAGE_FULL_PATH_ON_EDGE_CLUSTER_REGISTRY by "/"
    EDGE_CLUSTER_REGISTRY_HOST=$(echo $IMAGE_FULL_PATH_ON_EDGE_CLUSTER_REGISTRY | awk -F'/' '{print $1}')
    log_info "Edge cluster registy host: $EDGE_CLUSTER_REGISTRY_HOST"

    if [[ -z $EDGE_CLUSTER_REGISTRY_USERNAME && -z $EDGE_CLUSTER_REGISTRY_TOKEN ]]; then
        : # even for a registry in the insecure-registries list, if we don't specify user/pw it will prompt for it
        #docker login $EDGE_CLUSTER_REGISTRY_HOST
    else
        echo "$EDGE_CLUSTER_REGISTRY_TOKEN" | docker login -u $EDGE_CLUSTER_REGISTRY_USERNAME --password-stdin $EDGE_CLUSTER_REGISTRY_HOST
        chk $? "logging into edge cluster's registry: $EDGE_CLUSTER_REGISTRY_HOST"
    fi

    log_info "Pushing docker image $AGENT_IMAGE to $IMAGE_FULL_PATH_ON_EDGE_CLUSTER_REGISTRY ..."
    docker tag ${AGENT_IMAGE} ${IMAGE_FULL_PATH_ON_EDGE_CLUSTER_REGISTRY}
    runCmdQuietly docker push ${IMAGE_FULL_PATH_ON_EDGE_CLUSTER_REGISTRY}
    log_verbose "successfully pushed image $IMAGE_FULL_PATH_ON_EDGE_CLUSTER_REGISTRY to edge cluster registry"

    log_debug "pushImageToEdgeClusterRegistry() end"
}

# Cluster only: check if agent deployment exists to determine whether to do agent install or agent update
# Side-effect: sets AGENT_DEPLOYMENT_UPDATE, POD_ID, IS_AGENT_IMAGE_VERSION_SAME, IS_HORIZON_ORG_ID_SAME
function check_agent_deployment_exist() {
    log_debug "check_agent_deployment_exist() begin"
    IS_AGENT_IMAGE_VERSION_SAME="false"
    IS_HORIZON_ORG_ID_SAME="false"

    if ! $KUBECTL get deployment ${DEPLOYMENT_NAME} -n ${AGENT_NAMESPACE} >/dev/null 2>&1; then
        # agent deployment doesn't exist in ${AGENT_NAMESPACE}, fresh install
        AGENT_DEPLOYMENT_UPDATE="false"
    else
        # already have an agent deplyment in ${AGENT_NAMESPACE}, check the agent pod status
        if [[ $($KUBECTL get pods -n ${AGENT_NAMESPACE} -l app=agent -o 'jsonpath={..status.conditions[?(@.type=="Ready")].status}') != "True" ]]; then
            # agent deployment does not have agent pod in RUNNING status
            log_fatal 3 "Previous agent pod in not in RUNNING status, please run agent-uninstall.sh to clean up and re-run the agent-install.sh"
        else
            # check 1) agent image in deployment
            # eg: {image-registry}:5000/{repo}/{image-name}:{version}
            local agent_image_in_use=$($KUBECTL get deployment agent -o jsonpath='{$.spec.template.spec.containers[:1].image}' -n ${AGENT_NAMESPACE})
            # {image-name}:{version}
            local agent_image_name_with_tag=$(echo $agent_image_in_use | awk -F'/' '{print $3}')
            # {version}
            local agent_image_version_in_use=$(echo $agent_image_name_with_tag | awk -F':' '{print $2}')

            log_debug "Current agent image version is: $agent_image_version_in_use, agent image version in tar file is: $AGENT_IMAGE_VERSION_IN_TAR"
            AGENT_DEPLOYMENT_UPDATE="true"
            if [[ "$AGENT_IMAGE_VERSION_IN_TAR" == "$agent_image_version_in_use" ]]; then
                IS_AGENT_IMAGE_VERSION_SAME="true"
            fi

            # check HZN_ORG_ID set in deployment
            local horizon_org_id_env_name_in_use=$($KUBECTL get deployment agent -n ${AGENT_NAMESPACE} -o jsonpath='{.spec.template.spec.containers[0].env[0].name}')
            local horizon_org_id_env_value_in_use=$($KUBECTL get deployment agent -n ${AGENT_NAMESPACE} -o jsonpath='{.spec.template.spec.containers[0].env[0].value}')
            log_debug "Current HZN_ORG_ID in agent deployment is: env_name: $horizon_org_id_env_name_in_use, env_value: $horizon_org_id_env_value_in_use"
            log_debug "HZN_ORG_ID passed to this script is: env_name: HZN_ORG_ID, env_value: $HZN_ORG_ID"

            if [[ "$horizon_org_id_env_name_in_use" == "HZN_ORG_ID" ]] && [[ "$horizon_org_id_env_value_in_use" == "$HZN_ORG_ID" ]]; then
                IS_HORIZON_ORG_ID_SAME="true"
            fi

            POD_ID=$($KUBECTL get pod -l app=agent --field-selector status.phase=Running -n ${AGENT_NAMESPACE} 2>/dev/null | grep "agent-" | cut -d " " -f1 2>/dev/null)
            log_verbose "Previous agent pod is ${POD_ID}, will continue with agent updating in edge cluster"
        fi
    fi

    log_debug "check_agent_deployment_exist() end"
}

# Cluster only: get or verify deployment-template.yml, persistentClaim-template.yml, and agent-uninstall.sh
function get_edge_cluster_files() {
    log_debug "get_edge_cluster_files() begin"
    if using_remote_input_files 'yml'; then
        log_verbose "Getting template.yml files and agent-uninstall.sh from $INPUT_FILE_PATH ..."
        if [[ $INPUT_FILE_PATH == css:* ]]; then
            download_css_file "$INPUT_FILE_PATH/$EDGE_CLUSTER_TAR_FILE_NAME"
        elif [[ $INPUT_FILE_PATH == https://github.com/open-horizon/anax/releases* ]]; then
            download_anax_release_file "$INPUT_FILE_PATH/$EDGE_CLUSTER_TAR_FILE_NAME"
        fi
        tar -zxf "$EDGE_CLUSTER_TAR_FILE_NAME"
        chk $? "unpacking $EDGE_CLUSTER_TAR_FILE_NAME"
        rm "$EDGE_CLUSTER_TAR_FILE_NAME"
    fi

    for f in deployment-template.yml persistentClaim-template.yml agent-uninstall.sh; do
        if [[ ! -f $f ]]; then
            log_fatal 1 "file $f not found"
        fi
    done

    log_debug "get_edge_cluster_files() end"
}

# Cluster only: to generate 2 files: deployment.yml and persistentClaim.yml
function generate_installation_files() {
    log_debug "generate_installation_files() begin"

    get_edge_cluster_files

    log_verbose "Preparing kubernete persistentVolumeClaim file"
    prepare_k8s_pvc_file
    log_verbose "kubernete persistentVolumeClaim file are done."

    if [[ "$IS_AGENT_IMAGE_VERSION_SAME" == "true" ]] && [[ "$IS_HORIZON_ORG_ID_SAME" == "true" ]]; then
        log_verbose "agent image version and value of HZN_ORG_ID are same with existing deployment, skip updating deployment.yml"
    else
        log_verbose "Preparing kubernete deployment files"
        prepare_k8s_deployment_file
        log_verbose "kubernete deployment files are done."
    fi

    log_debug "generate_installation_files() end"
}

# Cluster only: to generate /tmp/agent-install-hzn-env file
function create_horizon_env() {
    log_debug "create_horizon_env() begin"
    if [[ -f $HZN_ENV_FILE ]]; then
        log_verbose "$HZN_ENV_FILE already exists. Will overwrite it..."
        rm $HZN_ENV_FILE
    fi
    local cert_name=$(basename ${AGENT_CERT_FILE})
    echo "HZN_EXCHANGE_URL=${HZN_EXCHANGE_URL}" >>$HZN_ENV_FILE
    echo "HZN_FSS_CSSURL=${HZN_FSS_CSSURL}" >>$HZN_ENV_FILE
    echo "HZN_DEVICE_ID=${NODE_ID}" >>$HZN_ENV_FILE
    echo "HZN_MGMT_HUB_CERT_PATH=/etc/default/cert/$cert_name" >>$HZN_ENV_FILE
    echo "HZN_AGENT_PORT=8510" >>$HZN_ENV_FILE
    log_debug "create_horizon_env() end"
}

# Cluster only: to create deployment.yml based on template
function prepare_k8s_deployment_file() {
    log_debug "prepare_k8s_deployment_file() begin"

    # Note: get_edge_cluster_files() already downloaded deployment-template.yml, if necessary

    sed -e "s#__AgentNameSpace__#${AGENT_NAMESPACE}#g" -e "s#__OrgId__#\"${HZN_ORG_ID}\"#g" deployment-template.yml >deployment.yml
    chk $? 'creating deployment.yml'

    if [[ "$USE_EDGE_CLUSTER_REGISTRY" == "true" ]]; then
        EDGE_CLUSTER_REGISTRY_PROJECT_NAME=$(echo $IMAGE_FULL_PATH_ON_EDGE_CLUSTER_REGISTRY | awk -F'/' '{print $2}')
        EDGE_CLUSTER_AGENT_IMAGE_AND_TAG=$(echo $IMAGE_FULL_PATH_ON_EDGE_CLUSTER_REGISTRY | awk -F'/' '{print $3}')

        local image_full_path_on_edge_cluster_registry_internal_url
        if [[ "$INTERNAL_URL_FOR_EDGE_CLUSTER_REGISTRY" == "" ]]; then
            # check if using local cluster or remote ocp
            if $KUBECTL cluster-info | grep -q -E 'Kubernetes .* is running at .*//(127|172|10|192.168)\.'; then
                # using small kube
                image_full_path_on_edge_cluster_registry_internal_url="$IMAGE_FULL_PATH_ON_EDGE_CLUSTER_REGISTRY"
            else
                # using ocp
                image_full_path_on_edge_cluster_registry_internal_url=$DEFAULT_OCP_INTERNAL_URL_FOR_EDGE_CLUSTER_REGISTRY/$EDGE_CLUSTER_REGISTRY_PROJECT_NAME/$EDGE_CLUSTER_AGENT_IMAGE_AND_TAG
            fi
        else
            image_full_path_on_edge_cluster_registry_internal_url=$INTERNAL_URL_FOR_EDGE_CLUSTER_REGISTRY/$EDGE_CLUSTER_REGISTRY_PROJECT_NAME/$EDGE_CLUSTER_AGENT_IMAGE_AND_TAG
        fi
        sed -i -e "s#__ImagePath__#${image_full_path_on_edge_cluster_registry_internal_url}#g" deployment.yml
    else
        log_fatal 1 "Agent install on edge cluster requires using an edge cluster registry"
        #sed -i -e "s#__ImagePath__#${AGENT_IMAGE}#g" deployment.yml
    fi

    log_debug "prepare_k8s_deployment_file() end"
}

# Cluster only: to create persistenClaim.yml based on template
function prepare_k8s_pvc_file() {
    log_debug "prepare_k8s_pvc_file() begin"

    # Note: get_edge_cluster_files() already downloaded deployment-template.yml, if necessary

    sed -e "s#__AgentNameSpace__#${AGENT_NAMESPACE}#g" -e "s/__StorageClass__/\"${EDGE_CLUSTER_STORAGE_CLASS}\"/g" persistentClaim-template.yml >persistentClaim.yml
    chk $? 'creating persistentClaim.yml'

    log_debug "prepare_k8s_pvc_file() end"
}

# Cluster only: to create cluster resources
function create_cluster_resources() {
    log_debug "create_cluster_resources() begin"

    create_namespace
    local namespace_wait_seconds=10
    if ! wait_for '[[ -n $($KUBECTL get namespace ${AGENT_NAMESPACE} 2>/dev/null) ]]' 'agent install namespace created' $namespace_wait_seconds; then
        log_fatal 3 "${AGENT_NAMESPACE} did not created successfully"
    fi
    create_service_account
    create_secret
    create_configmap
    create_persistent_volume

    log_debug "create_cluster_resources() end"
}

# Cluster only: to update cluster resources
function update_cluster_resources() {
    log_debug "update_cluster_resources() begin"

    update_secret
    update_configmap

    log_debug "update_cluster_resources() end"

}

# Cluster only: to create namespace that agent will be deployed
function create_namespace() {
    log_debug "create_namespace() begin"
    # check if namespace exists, if not, create
    log_verbose "checking if namespace exist..."

    if ! $KUBECTL get namespace ${AGENT_NAMESPACE} 2>/dev/null; then
        log_verbose "namespace ${AGENT_NAMESPACE} does not exist, creating..."
        log_debug "command: $KUBECTL create namespace ${AGENT_NAMESPACE}"
        $KUBECTL create namespace ${AGENT_NAMESPACE}
        chk $? "creating namespace ${AGENT_NAMESPACE}"
        log_info "namespace ${AGENT_NAMESPACE} created"
    else
        log_info "namespace ${AGENT_NAMESPACE} exists, skip creating namespace"
    fi

    log_debug "create_namespace() end"
}

# Cluster only: to create service account for agent namespace and binding to cluster-admin clusterrole
function create_service_account() {
    log_debug "create_service_account() begin"

    log_verbose "checking if serviceaccont exist..."
    if ! $KUBECTL get serviceaccount ${SERVICE_ACCOUNT_NAME} -n ${AGENT_NAMESPACE} 2>/dev/null; then
        log_verbose "serviceaccount ${SERVICE_ACCOUNT_NAME} does not exist, creating..."
        $KUBECTL create serviceaccount ${SERVICE_ACCOUNT_NAME} -n ${AGENT_NAMESPACE}
        chk $? "creating service account ${SERVICE_ACCOUNT_NAME}"
        log_info "serviceaccount ${SERVICE_ACCOUNT_NAME} created"

    else
        log_info "serviceaccount ${SERVICE_ACCOUNT_NAME} exists, skip creating serviceaccount"
    fi

    log_verbose "checking if clusterrolebinding exist..."

    if ! $KUBECTL get clusterrolebinding ${CLUSTER_ROLE_BINDING_NAME} 2>/dev/null; then
        log_verbose "Binding ${SERVICE_ACCOUNT_NAME} to cluster admin..."
        $KUBECTL create clusterrolebinding ${CLUSTER_ROLE_BINDING_NAME} --serviceaccount=${AGENT_NAMESPACE}:${SERVICE_ACCOUNT_NAME} --clusterrole=cluster-admin
        chk $? "creating clusterrolebinding for ${AGENT_NAMESPACE}:${SERVICE_ACCOUNT_NAME}"
        log_info "clusterrolebinding ${CLUSTER_ROLE_BINDING_NAME} created"
    else
        log_info "clusterrolebinding ${CLUSTER_ROLE_BINDING_NAME} exists, skip creating clusterrolebinding"
    fi
    log_debug "create_service_account() end"
}

# Cluster only: to create secret from cert file for agent deployment
function create_secret() {
    log_debug "create_secrets() begin"

    log_verbose "checking if secret ${SECRET_NAME} exist..."

    if ! $KUBECTL get secret ${SECRET_NAME} -n ${AGENT_NAMESPACE} 2>/dev/null; then
        log_verbose "creating secret for cert file..."
        $KUBECTL create secret generic ${SECRET_NAME} --from-file=${AGENT_CERT_FILE} -n ${AGENT_NAMESPACE}
        chk $? "creating secret ${SECRET_NAME} from cert file ${AGENT_CERT_FILE}"
        log_info "secret ${SECRET_NAME} created"
    else
        log_info "secret ${SECRET_NAME} exists, skip creating secret"
    fi

    log_debug "create_secrets() end"
}

# Cluster only: to update secret
function update_secret() {
    log_debug "update_secret() begin"

    if $KUBECTL get secret ${SECRET_NAME} -n ${AGENT_NAMESPACE} >/dev/null 2>&1; then
        # secret exists, delete it
        log_verbose "Find secret ${SECRET_NAME} in ${AGENT_NAMESPACE} namespace, deleting the old secret..."
        $KUBECTL delete secret ${SECRET_NAME} -n ${AGENT_NAMESPACE} >/dev/null 2>&1
        chk $? "deleting secret for agent update on cluster"
        log_verbose "Old secret ${SECRET_NAME} in ${AGENT_NAMESPACE} namespace is deleted"
    fi

    create_secret

    log_debug "update_secret() end"
}

# Cluster only: to create configmap based on /tmp/agent-install-horizon-env for agent deployment
function create_configmap() {
    log_debug "create_configmap() begin"

    log_verbose "checking if configmap ${CONFIGMAP_NAME} exist..."

    if ! $KUBECTL get configmap ${CONFIGMAP_NAME} -n ${AGENT_NAMESPACE} 2>/dev/null; then
        log_verbose "create configmap from ${HZN_ENV_FILE}..."
        create_horizon_env
        $KUBECTL create configmap ${CONFIGMAP_NAME} --from-file=horizon=${HZN_ENV_FILE} -n ${AGENT_NAMESPACE}
        chk $? "creating configmap ${CONFIGMAP_NAME} from ${HZN_ENV_FILE}"
        log_info "configmap ${CONFIGMAP_NAME} created."
        rm $HZN_ENV_FILE
        chk $? "removing $HZN_ENV_FILE"
    else
        log_info "configmap ${CONFIGMAP_NAME} exists, skip creating configmap"
    fi

    log_debug "create_configmap() end"
}

# Cluster only: to update configmap based on /tmp/agent-install-horizon-env for agent deployment
function update_configmap() {
    log_debug "update_configmap() begin"

    if [[ "$IS_HORIZON_DEFAULTS_CORRECT" == "true" ]]; then
        log_verbose "Values in configmap are same, will skip updating configmap"
    else
        if $KUBECTL get configmap ${CONFIGMAP_NAME} -n ${AGENT_NAMESPACE} >/dev/null 2>&1; then
            # configmap exists, delete it
	    log_verbose "Find configmap ${CONFIGMAP_NAME} in ${AGENT_NAMESPACE} namespace, deleting the old configmap..."
            $KUBECTL delete configmap ${CONFIGMAP_NAME} -n ${AGENT_NAMESPACE} >/dev/null 2>&1
            chk $? 'deleting the old configmap for agent update on cluster'
            log_verbose "Old configmap ${CONFIGMAP_NAME} in ${AGENT_NAMESPACE} namespace is deleted"
        fi

        create_configmap

    fi

    log_debug "update_configmap() end"
}

# Cluster only: to create persistent volume claim for agent deployment
function create_persistent_volume() {
    log_debug "create_persistent_volume() begin"

    log_verbose "checking if persistent volume claim ${PVC_NAME} exist..."
    if ! $KUBECTL get pvc ${PVC_NAME} -n ${AGENT_NAMESPACE} 2>/dev/null; then
        log_verbose "creating persistent volume claim..."
        $KUBECTL apply -f persistentClaim.yml -n ${AGENT_NAMESPACE}
        chk $? 'creating persistent volume claim'
        log_info "persistent volume claim created"
    else
        log_info "persistent volume claim ${PVC_NAME} exists, skip creating persistent volume claim"
    fi

    log_debug "create_persistent_volume() end"
}

# Cluster only: to check secret, configmap, pvc is created. Returns 0 (true) if they are all ready.
function check_resources_for_deployment() {
    log_debug "check_resources_for_deployment() begin"
    # check secrets/configmap/persistent
    $KUBECTL get secret ${SECRET_NAME} -n ${AGENT_NAMESPACE} >/dev/null
    secret_ready=$?

    $KUBECTL get configmap ${CONFIGMAP_NAME} -n ${AGENT_NAMESPACE} >/dev/null
    configmap_ready=$?

    $KUBECTL get pvc ${PVC_NAME} -n ${AGENT_NAMESPACE} >/dev/null
    pvc_ready=$?

    if [[ ${secret_ready} -eq 0 && ${configmap_ready} -eq 0 && ${pvc_ready} -eq 0 ]]; then
        return 0
    else
        return 1
    fi

    log_debug "check_resources_for_deployment() end"
}

# Cluster only: to create deployment
function create_deployment() {
    log_debug "create_deployment() begin"

    log_verbose "creating deployment..."
    $KUBECTL apply -f deployment.yml -n ${AGENT_NAMESPACE}
    chk $? 'creating deployment'

    log_debug "create_deployment() end"
}

# Cluster only: to update deployment
function update_deployment() {
    log_debug "update_deployment() begin"

    if [[ "$IS_AGENT_IMAGE_VERSION_SAME" == "true" ]] && [[ "$IS_HORIZON_ORG_ID_SAME" == "true" ]]; then
        log_info "Agent image version and HZN_ORG_ID are the same. Keeping the existing agent deployment."
    else
	if $KUBECTL get deployment ${DEPLOYMENT_NAME} -n ${AGENT_NAMESPACE} >/dev/null 2>&1; then
            # deployment exists, delete it
            log_verbose "Found deployment ${DEPLOYMENT_NAME} in ${AGENT_NAMESPACE} namespace, deleting it..."
            $KUBECTL delete deployment ${DEPLOYMENT_NAME} -n ${AGENT_NAMESPACE} >/dev/null 2>&1
            chk $? 'deleting the old deployment for agent update on cluster'

            # wait for the pod to terminate
            # the 1st arg to wait_for() means keep waiting until the exit code of kubectl is exactly 1
            if wait_for '! ( $KUBECTL -n $AGENT_NAMESPACE get pod $POD_ID >/dev/null 2>&1 || [[ $? -ge 2 ]] )' 'Horizon agent terminated' $AGENT_WAIT_MAX_SECONDS; then
                log_verbose "Horizon agent pod terminated successfully"
            else
                AGENT_POD_STATUS=$($KUBECTL -n $AGENT_NAMESPACE get pod $POD_ID 2>/dev/null | grep -E '^agent-' | awk '{print $3;}')
                if [[ $AGENT_POD_STATUS == "Terminating" ]]; then
                    if [[ $AGENT_SKIP_PROMPT == 'false' ]]; then
                        echo "Agent pod ${POD_ID} is still in Terminating, force delete pod?[y/N]:"
                        read RESPONSE
                        if [[ "$RESPONSE" == 'y' ]]; then
                            log_verbose "Force deleting agent pod ${POD_ID}..."
                            $KUBECTL delete pod ${POD_ID} --force=true --grace-period=0 -n ${AGENT_NAMESPACE}
                            chk $? 'deleting the Terminating pod for agent update on cluster'
                            pkill -f anax.service
                        else
                            log_fatal 3 "Agent pod is not force deleted. Please mannually delete the agent pod and run agent-install.sh again"
                        fi
                    else
                        log_verbose "Agent pod ${POD_ID} is still in Terminating, force deleting..."
                        $KUBECTL delete pod ${POD_ID} --force=true --grace-period=0 -n ${AGENT_NAMESPACE}
                        chk $? 'deleting the Terminating pod for agent update on cluster'
                        pkill -f anax.service
                    fi
                else
                    log_fatal 3 "Unexpected status of agent pod $POD_ID: $AGENT_POD_STATUS"
                fi
            fi
        fi

        create_deployment
    fi
    log_debug "update_deployment() end"
}

# Cluster only: to check agent deplyment status
function check_deployment_status() {
    log_debug "check_resource_for_deployment() begin"
    log_info "Waiting up to $AGENT_DEPLOYMENT_STATUS_TIMEOUT_SECONDS seconds for the agent deployment to complete..."

    DEP_STATUS=$($KUBECTL rollout status --timeout=${AGENT_DEPLOYMENT_STATUS_TIMEOUT_SECONDS}s deployment/agent -n ${AGENT_NAMESPACE} | grep "successfully rolled out")
    if [[ -z "$DEP_STATUS" ]]; then
        log_fatal 3 "Deployment rollout status failed"
    fi
    log_debug "check_resource_for_deployment() end"
}

# Cluster only: to get agent pod id
function get_pod_id() {
    log_debug "get_pod_id() begin"

    if ! wait_for '[[ $($KUBECTL get pods -n ${AGENT_NAMESPACE} -l app=agent -o "jsonpath={..status.conditions[?(@.type==\"Ready\")].status}") == "True" ]]' 'Horizon agent pod ready' $AGENT_WAIT_MAX_SECONDS; then
        log_fatal 3 "Horizon agent pod did not start successfully"
    fi

    if [[ $($KUBECTL get pods -n ${AGENT_NAMESPACE} -l app=agent -o 'jsonpath={..status.conditions[?(@.type=="Ready")].status}') != "True" ]]; then
        log_fatal 3 "Failed to get agent pod in Ready status"
    fi

    POD_ID=$($KUBECTL get pod -l app=agent --field-selector status.phase=Running -n ${AGENT_NAMESPACE} 2>/dev/null | grep "agent-" | cut -d " " -f1 2>/dev/null)
    if [[ -n "${POD_ID}" ]]; then
        log_verbose "got pod: ${POD_ID}"
    else
        log_fatal 3 "Failed to get pod id"
    fi
    log_debug "get_pod_id() end"
}

# Cluster only: to install/update agent in cluster
function install_update_cluster() {
    log_debug "install_update_cluster() begin"
    confirmCmds docker jq

    check_existing_exch_node_is_correct_type "cluster"

    loadClusterAgentImage   # create the cluster agent docker image locally

    # push agent image to cluster's registry
    if [[ "$USE_EDGE_CLUSTER_REGISTRY" == "true" ]]; then
        pushImageToEdgeClusterRegistry
    fi

    check_agent_deployment_exist   # sets AGENT_DEPLOYMENT_UPDATE
    if [[ "$AGENT_DEPLOYMENT_UPDATE" == "true" ]]; then
        log_info "Update agent on edge cluster"
        update_cluster
    else
        log_info "Install agent on edge cluster"
        install_cluster
    fi

    log_debug "install_update_cluster() end"
}

# Cluster only: to install agent in cluster
function install_cluster() {
    log_debug "install_cluster() begin"
    confirmCmds docker jq

    # generate files based on templates
    generate_installation_files

    # create cluster namespace and resources
    create_cluster_resources

    while ! check_resources_for_deployment && [[ ${GET_RESOURCE_MAX_TRY} -gt 0 ]]; do
        count=$((GET_RESOURCE_MAX_TRY - 1))
        GET_RESOURCE_MAX_TRY=$count
    done
    #lily: shouldn't we handle the case where GET_RESOURCE_MAX_TRY reached 0 but the resources still weren't ready?

    # get pod information
    create_deployment
    check_deployment_status
    get_pod_id

    # register
    registration "$AGENT_SKIP_REGISTRATION" "$HZN_EXCHANGE_PATTERN" "$HZN_NODE_POLICY"
    log_debug "install_cluster() end"
}

# Cluster only: to update agent in cluster
function update_cluster() {
    log_debug "update_cluster() begin"

    set +e
    is_horizon_defaults_correct "$ANAX_PORT"
    set -e

    if is_agent_registered ; then
        if [[ "$IS_HORIZON_DEFAULTS_CORRECT" != "true" ]] || ! is_registration_correct ; then
	    unregister
        fi
    fi

    generate_installation_files

    update_cluster_resources

    while ! check_resources_for_deployment && [[ ${GET_RESOURCE_MAX_TRY} -gt 0 ]]; do
        count=$((GET_RESOURCE_MAX_TRY - 1))
        GET_RESOURCE_MAX_TRY=$count
    done
    #lily: shouldn't we handle the case where GET_RESOURCE_MAX_TRY reached 0 but the resources still weren't ready?

    update_deployment
    check_deployment_status
    get_pod_id

    registration "$AGENT_SKIP_REGISTRATION" "$HZN_EXCHANGE_PATTERN" "$HZN_NODE_POLICY"

    log_debug "update_cluster() end"
}

#====================== Main Code ======================

# Get and verify all input
# Note: the cmd line args/flags were already parsed at the top of this script (and could not put that in a function, because getopts would only process the function args)
get_all_variables   # this will also output the value of each inputted arg/var
check_variables

find_node_id_in_mapping_file   # for bulk install. Sets NODE_ID if it finds it in mapping file. Also sets BULK_INSTALL

log_info "Node type: ${AGENT_DEPLOY_TYPE}"
if is_device; then
    check_device_os   # sets: PACKAGES

    if is_linux; then
        if is_debian_variant; then
            install_debian
        elif is_redhat_variant; then
            install_redhat
        else
            log_fatal 5 "Unrecognized distro: $DISTRO"
        fi
    elif is_macos; then
        install_macos
    else
        log_fatal 5 "Unrecognized OS: $OS"
    fi

    add_autocomplete

elif is_cluster; then
    log_verbose "Install/Update agent on edge cluster"
    set +e
    install_update_cluster
    set -e
else
    log_fatal 1 "AGENT_DEPLOY_TYPE must be 'device' or 'cluster'"
fi<|MERGE_RESOLUTION|>--- conflicted
+++ resolved
@@ -23,12 +23,9 @@
 SUPPORTED_DEBIAN_ARCH=(amd64 arm64 armhf $SUPPORTED_DEBIAN_ARCH_APPEND)   # compared to dpkg --print-architecture
 SUPPORTED_REDHAT_VARIANTS=(rhel centos $SUPPORTED_REDHAT_VARIANTS_APPEND)   # compared to what our detect_distro() sets DISTRO to
 # Note: RHEL 8.3 is not officially supported yet, but is enabled only for testing and tech preview purposes
-<<<<<<< HEAD
-SUPPORTED_REDHAT_VERSION=(7.9 8.1 8.2 8.3 $SUPPORTED_REDHAT_VERSION_APPEND)   # compared to what our detect_distro() sets DISTRO_VERSION_NUM to. For fedora versions see https://fedoraproject.org/wiki/Releases,
-=======
+
 # Note: version 8 is added because that is what /etc/os-release returns for DISTRO_VERSION_NUM on centos
 SUPPORTED_REDHAT_VERSION=(7.9 8.1 8.2 8.3 8 $SUPPORTED_REDHAT_VERSION_APPEND)   # compared to what our detect_distro() sets DISTRO_VERSION_NUM to. For fedora versions see https://fedoraproject.org/wiki/Releases,
->>>>>>> 938ea560
 SUPPORTED_REDHAT_ARCH=(x86_64 aarch64 ppc64le $SUPPORTED_REDHAT_ARCH_APPEND)   # compared to uname -m
 
 SUPPORTED_OS=(macos linux)   # compared to what our get_os() returns
