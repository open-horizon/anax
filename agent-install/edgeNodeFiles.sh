#!/bin/bash

# This script gathers the necessary information and files to install the Horizon agent and register an edge node

function getHznVersion() { local hzn_version=$(hzn version | grep "^Horizon CLI"); echo ${hzn_version##* }; }

# Global constants
SUPPORTED_NODE_TYPES='ARM32-Deb ARM64-Deb AMD64-Deb x86_64-RPM x86_64-macOS x86_64-Cluster ppc64le-RPM ppc64le-Cluster ALL'
EDGE_CLUSTER_TAR_FILE_NAME='horizon-agent-edge-cluster-files.tar.gz'
AGENT_IMAGE_TAR_FILE='amd64_anax.tar.gz'
AGENT_IMAGE='amd64_anax'
AGENT_K8S_IMAGE_TAR_FILE='amd64_anax_k8s.tar.gz'
AGENT_K8S_IMAGE='amd64_anax_k8s'
AUTO_UPGRADE_CRONJOB_K8S_IMAGE_TAR_FILE='amd64_auto-upgrade-cronjob_k8s.tar.gz'
AUTO_UPGRADE_CRONJOB_K8S_IMAGE='amd64_auto-upgrade-cronjob_k8s'
AGENT_IMAGE_TAG=$(getHznVersion)
DEFAULT_PULL_REGISTRY='docker.io/openhorizon'
MANIFEST_NAME='edgeNodeFiles_manifest'

# Global variables
ALREADY_LOGGED_INTO_REGISTRY='false'
AGENT_FILES_EXPIRATION=''   # in days
SOFTWARE_PACKAGE_VERSION='0'



# Environment variables and their defaults
PACKAGE_NAME=${PACKAGE_NAME:-horizon-edge-packages-4.4.0}
AGENT_NAMESPACE=${AGENT_NAMESPACE:-openhorizon-agent}
# EDGE_CLUSTER_STORAGE_CLASS   # this can also be specified, that default is the empty string

function scriptUsage() {
    cat << EOF

Usage: ./edgeNodeFiles.sh <edge-node-type> [-o <hzn-org-id>] [-c] [-f <directory>] [-t] [-p <package_name>] [-s <edge-cluster-storage-class>] [-i <agent-image-tag>] [-m <agent-namespace>] [-r <registry/repo-path>] [-g <tag>] [-b] [-x <days>]

Parameters:
  Required:
    <edge-node-type>    The type of edge node planned for agent install and registration. Valid values: $SUPPORTED_NODE_TYPES

  Optional:
    -o <hzn-org-id>     The exchange org id that should be used for all edge nodes. If there will be multiple exchange orgs, do not set this.
    -c    Put the gathered files into the Cloud Sync Service (MMS). On the edge nodes agent-install.sh can pull the files from there.
    -f <directory>     The directory to put the gathered files in. Default is current directory.
    -t          Create agentInstallFiles-<edge-node-type>.tar.gz file containing gathered files. If this flag is not set, the gathered files will be placed in the current directory.
    -p <package_name>   The base name of the horizon content tar file (can include a path). Default is $PACKAGE_NAME, which means it will look for $PACKAGE_NAME.tar.gz and expects a standardized directory structure of $PACKAGE_NAME/<OS>/<pkg-type>/<arch>
    -s <edge-cluster-storage-class>   Default storage class to be used for all the edge clusters. If not specified, can be specified when running agent-install.sh. Only applies to node types of <arch>-Cluster.
    -m <agent-namespace>   The edge cluster namespace that the agent will be installed into. Default is $AGENT_NAMESPACE. Only applies to node types of <arch>-Cluster.
    -r <registry/repo-path>     The agent images (both device and cluster) will be pulled from the specified authenticated docker registry. If this flag is set, you must also export the username and password for the registry in REGISTRY_USERNAME and REGISTRY_PASSWORD. Default is $DEFAULT_PULL_REGISTRY.
    -g <tag>    Overwrite the default agent image tag. Default is $AGENT_IMAGE_TAG.
    -b          Get the agent images from the horizon content tar file.
    -x <days>   Sets the expiration field of the versioned files pushed to CSS. Should not be used unless artifacts are being produced and pushed by a CI/CD pipeline. Default is expiration not set.

Required Environment Variables:
    CLUSTER_URL: for example: https://<cluster_CA_domain>:<port-number>

Optional Environment Variables:
    PACKAGE_NAME: The base name of the horizon content tar file (can include a path). Default: $PACKAGE_NAME
    HZN_EXCHANGE_USER_AUTH: The exchange credentials to use to publish artifacts in CSS. Must have access to publish to the IBM org. If not set, will use exchange root credentials.
    AGENT_NAMESPACE: The edge cluster namespace that the agent will be installed into. Default: $AGENT_NAMESPACE
    REGISTRY_USERNAME: The username used to login to the registry supplied with the -r flag.
    REGISTRY_PASSWORD: The password used to login to the registry supplied with the -r flag.
EOF
    exit $1
}

# Echo message and exit
function fatal() {
    : ${1:?} ${2:?}
    local exitCode=$1
    # the rest of the args are the message
    echo "ERROR:" ${@:2}
    exit $exitCode
}

# Check the exit code passed in and exit if non-zero
function chk() {
    local exitCode=$1
    local task=$2
    if [[ $exitCode == 0 ]]; then return; fi
    fatal $exitCode "exit code $exitCode from: $task"
}

# Parse cmd line args
if [[ "$#" = "0" ]]; then
    scriptUsage 1
fi

while (( "$#" )); do
    case "$1" in
        -o) # value of HZN_ORG_ID. Intentionally not using HZN_ORG_ID so they don't accidentally set it from their environment
            ORG_ID=$2
            shift 2
            ;;
        -c) PUT_FILES_IN_CSS='true'
            shift
            ;;
        -f) # directory to move gathered files to
            DIR=$2
            shift 2
            ;;
        -t) # create tar file
            CREATE_TAR_FILE='true'
            shift
            ;;
        -p) # installation media name string
            PACKAGE_NAME=$2
            shift 2
            ;;
        -s) # storage class to use by persistent volume claim in edge cluster
            EDGE_CLUSTER_STORAGE_CLASS=$2
            shift 2
            ;;
        -m) # edge cluster namespace to install agent to
            AGENT_NAMESPACE=$2
            shift 2
            ;;
        -r) # registry to pull agent images from
            PULL_REGISTRY=$2
            shift 2
            ;;
        -g) AGENT_IMAGE_TAG=$2
            shift 2
            ;;
        -b) AGENT_IMAGES_FROM_TAR='true'
            shift
            ;;
        -h) scriptUsage 0
            shift
            ;;
        -x) AGENT_FILES_EXPIRATION=$2
            shift 2
            ;;
        -*) #invalid flag
            echo "ERROR: Unknow flag $1"
            scriptUsage 1
            ;;
        *) # based on "Usage" this should be node type
            EDGE_NODE_TYPE=$1
            shift
            ;;
      esac
done
if [[ -z $EDGE_NODE_TYPE ]]; then
    scriptUsage 1
fi

function checkPrereqsAndInput () {
    echo "Checking system requirements..."
    if ! command -v oc >/dev/null 2>&1; then
        fatal 2 "oc is not installed."
    fi
    echo " - oc installed"

    if ! command -v hzn >/dev/null 2>&1; then
        fatal 2 "hzn is not installed."
    fi
    echo " - hzn installed"

    if [[ $EDGE_NODE_TYPE == 'x86_64-Cluster' || $EDGE_NODE_TYPE == 'ppc64le-Cluster' || $EDGE_NODE_TYPE == 'ALL' ]]; then
        if ! command -v docker >/dev/null 2>&1; then
            fatal 2 "docker is not installed."
        fi
        echo " - docker installed"
    fi
    echo ""

    echo "Checking command arguments ..."
    if [[ $SUPPORTED_NODE_TYPES != *$EDGE_NODE_TYPE* ]]; then
        fatal 1 "Unknown edge node type. Valid values: $SUPPORTED_NODE_TYPES"
    fi
    if [[ -n $DIR && ! -d $DIR ]]; then
        fatal 1 "the value of option '-f' isn't an existing directory ..."
    fi
    if [[ -n $PULL_REGISTRY ]]; then
        if [[ -z $REGISTRY_USERNAME || -z $REGISTRY_PASSWORD ]]; then
            fatal 1 "REGISTRY_USERNAME or REGISTRY_PASSWORD not set. When using the '-r' flag you must supply the username and password for the registry you are attempting to pull the agent images from ..."
        fi
    else
        PULL_REGISTRY=$DEFAULT_PULL_REGISTRY
    fi
    echo ' - Command arguments valid'
    echo ""

    echo "Checking environment variables..."
    if [[ -z $CLUSTER_URL ]]; then
        fatal 1 "CLUSTER_URL environment variable is not set.'"
    fi
    echo " - CLUSTER_URL: $CLUSTER_URL"
    echo ""
}

# Method to store the software package version if it is not set yet
function setSoftwarePackageVersion() { 

       if [[ ! $1 == '' ]] && [[ "${SOFTWARE_PACKAGE_VERSION}" == "0" ]]; then
	       SOFTWARE_PACKAGE_VERSION=$1
       fi
}

# Utility method to add an element to an array
function addElementToArray() { 
       var="$1"
       shift 1
       eval "$var+=($(printf "'%s' " "$@"))"
}

# Add fields common to all upgrade stanzas for an upgrade manifest
function manifestInitUpgradeFields() {

        local __resultvar=$1
        VERSION=$2

        local myinitresult=''
        myinitresult=$(jq --null-input --arg  version $VERSION '{version: $version}' | jq '. + {files: []}')
        eval $__resultvar="'$myinitresult'"
}

# Remove files from previous run, so we know there won't be (for example) multiple versions of the horizon pkgs in the dir
function cleanUpPreviousFiles() {
    echo "Removing any generated files from previous run..."
    rm -f agent-install.sh agent-uninstall.sh agent-install.cfg agent-install.crt "$AGENT_IMAGE_TAR_FILE" "$AGENT_K8S_IMAGE_TAR_FILE" "$AUTO_UPGRADE_CRONJOB_K8S_IMAGE_TAR_FILE" deployment-template.yml persistentClaim-template.yml auto-upgrade-cronjob-template.yml horizon*.{deb,rpm,pkg,crt}
    chk $? "removing previous files in $PWD"
    echo
}

# Pull the edge cluster agent image from the package tar file or from a docker registry
function getAgentK8sImageTarFile() {
    local upgradeFiles=$1

    if [[ $AGENT_IMAGES_FROM_TAR == 'true' ]]; then
        local pkgBaseName=${PACKAGE_NAME##*/}   # inside the tar file, the paths start with the base name
        echo "Extracting $pkgBaseName/docker/$AGENT_K8S_IMAGE_TAR_FILE from $PACKAGE_NAME.tar.gz ..."
        tar --strip-components 2 -zxf $PACKAGE_NAME.tar.gz "$pkgBaseName/docker/$AGENT_K8S_IMAGE_TAR_FILE"
        chk $? "extracting $pkgBaseName/docker/$AGENT_K8S_IMAGE_TAR_FILE from $PACKAGE_NAME.tar.gz"
    else
        if [[ ($PULL_REGISTRY != $DEFAULT_PULL_REGISTRY) && ($ALREADY_LOGGED_INTO_REGISTRY == 'false') ]]; then
            echo "Logging into $PULL_REGISTRY ..."
            echo "$REGISTRY_PASSWORD" | docker login -u $REGISTRY_USERNAME --password-stdin $PULL_REGISTRY
            chk $? "logging into edge cluster's registry: $PULL_REGISTRY"
            ALREADY_LOGGED_INTO_REGISTRY='true'
        fi

        echo "Pulling $PULL_REGISTRY/$AGENT_K8S_IMAGE:$AGENT_IMAGE_TAG ..."
        docker pull $PULL_REGISTRY/$AGENT_K8S_IMAGE:$AGENT_IMAGE_TAG
        chk $? "pulling $PULL_REGISTRY/$AGENT_K8S_IMAGE:$AGENT_IMAGE_TAG"

        echo "Saving $AGENT_K8S_IMAGE:$AGENT_IMAGE_TAG to $AGENT_K8S_IMAGE_TAR_FILE ..."
        docker save $PULL_REGISTRY/$AGENT_K8S_IMAGE:$AGENT_IMAGE_TAG | gzip > $AGENT_K8S_IMAGE_TAR_FILE
        chk $? "saving $PULL_REGISTRY/$AGENT_K8S_IMAGE:$AGENT_IMAGE_TAG"
    fi

    if [[ $PUT_FILES_IN_CSS == 'true' ]]; then
        echo "Extracting version from $AGENT_K8S_IMAGE_TAR_FILE ..."
        local version=$(tar -zxOf "$AGENT_K8S_IMAGE_TAR_FILE" manifest.json | jq -r '.[0].RepoTags[0]')   # this gets the full path
        version=${version##*:}   # strip the path and image name from the front
        echo "Version/tag of $AGENT_K8S_IMAGE_TAR_FILE is: $version"
        putOneFileInCss "$AGENT_K8S_IMAGE_TAR_FILE" agent_files false $version
        putOneFileInCss "$AGENT_K8S_IMAGE_TAR_FILE" "agent_software_files-${version}"  true  ${version}

        addElementToArray $upgradeFiles $AGENT_K8S_IMAGE_TAR_FILE
    fi
    echo
}

# Pull the edge cluster agent-auto-upgrade cronjob image from the package tar file or from a docker registry
function getAutoUpgradeCronjobK8sImageTarFile() {
    if [[ $AGENT_IMAGES_FROM_TAR == 'true' ]]; then
        local pkgBaseName=${PACKAGE_NAME##*/}   # inside the tar file, the paths start with the base name
        echo "Extracting $pkgBaseName/docker/$AUTO_UPGRADE_CRONJOB_K8S_IMAGE_TAR_FILE from $PACKAGE_NAME.tar.gz ..."
        tar --strip-components 2 -zxf $PACKAGE_NAME.tar.gz "$pkgBaseName/docker/$AUTO_UPGRADE_CRONJOB_K8S_IMAGE_TAR_FILE"
        chk $? "extracting $pkgBaseName/docker/$AUTO_UPGRADE_CRONJOB_K8S_IMAGE_TAR_FILE from $PACKAGE_NAME.tar.gz"
    else
        if [[ ($PULL_REGISTRY != $DEFAULT_PULL_REGISTRY) && ($ALREADY_LOGGED_INTO_REGISTRY == 'false') ]]; then
            echo "Logging into $PULL_REGISTRY ..."
            echo "$REGISTRY_PASSWORD" | docker login -u $REGISTRY_USERNAME --password-stdin $PULL_REGISTRY
            chk $? "logging into edge cluster's registry: $PULL_REGISTRY"
            ALREADY_LOGGED_INTO_REGISTRY='true'
        fi

        echo "Pulling $PULL_REGISTRY/$AUTO_UPGRADE_CRONJOB_K8S_IMAGE:$AGENT_IMAGE_TAG ..."
        docker pull $PULL_REGISTRY/$AUTO_UPGRADE_CRONJOB_K8S_IMAGE:$AGENT_IMAGE_TAG
        chk $? "pulling $PULL_REGISTRY/$AUTO_UPGRADE_CRONJOB_K8S_IMAGE:$AGENT_IMAGE_TAG"

        echo "Saving $AUTO_UPGRADE_CRONJOB_K8S_IMAGE:$AGENT_IMAGE_TAG to $AUTO_UPGRADE_CRONJOB_K8S_IMAGE_TAR_FILE ..."
        docker save $PULL_REGISTRY/$AUTO_UPGRADE_CRONJOB_K8S_IMAGE:$AGENT_IMAGE_TAG | gzip > $AUTO_UPGRADE_CRONJOB_K8S_IMAGE_TAR_FILE
        chk $? "saving $PULL_REGISTRY/$AUTO_UPGRADE_CRONJOB_K8S_IMAGE:$AGENT_IMAGE_TAG"
    fi

    if [[ $PUT_FILES_IN_CSS == 'true' ]]; then
        echo "Extracting version from $AUTO_UPGRADE_CRONJOB_K8S_IMAGE_TAR_FILE ..."
        local version=$(tar -zxOf "$AUTO_UPGRADE_CRONJOB_K8S_IMAGE_TAR_FILE" manifest.json | jq -r '.[0].RepoTags[0]')   # this gets the full path
        version=${version##*:}   # strip the path and image name from the front
        echo "Version/tag of $AUTO_UPGRADE_CRONJOB_K8S_IMAGE_TAR_FILE is: $version"
        putOneFileInCss "$AUTO_UPGRADE_CRONJOB_K8S_IMAGE_TAR_FILE" agent_files false $version
    fi
    echo
}

# Put 1 file into CSS in the IBM org as a public object.
function putOneFileInCss() {
    local filename=${1:?} objectType=$2 addExpiration=$3 version=$4
    local resourcename=$(oc get eamhub --no-headers |awk '{printf $1}')

    # First get exchange root creds, if necessary
    if [[ -z $HZN_EXCHANGE_USER_AUTH ]]; then
        echo "Getting exchange root credentials to use to publish to CSS..."
        export HZN_EXCHANGE_USER_AUTH="root/root:$(oc get secret $resourcename-auth -o jsonpath="{.data.exchange-root-pass}" | base64 --decode)"
        chk $? 'getting exchange root creds'
    fi

    echo "Publishing $filename as type $objectType in CSS as a public object in the IBM org..."

    # Build meta-data
    local META_DATA=$(jq --null-input --arg org IBM --arg ID $filename --arg TYPE $objectType '{objectID: $ID, objectType: $TYPE, destinationOrgID: $org}' | jq --argjson SET_TRUE true '. + {public: $SET_TRUE}') 

    if [ ! -z ${version} ]; then 
	    META_DATA=$( echo "${META_DATA}" | jq --arg VERSION ${version} '. + {version: $VERSION}' ) 
    fi 

    if [[ $addExpiration == true ]]; then 
	    # Only add if caller passed it a value representing the days before deleting
	    if [ ! -z $AGENT_FILES_EXPIRATION ]; then 

		    local EXP_TIME="0"
		    if [[ $OSTYPE == darwin* ]]; then 
			    local EXPIRATION_TIME=$( date -ju -v +"${AGENT_FILES_EXPIRATION}"d +%Y-%m-%dT%H:%M:%S.00Z )
			    if [[ ${#EXPIRATION_TIME} -gt 0  ]]; then 
				    EXP_TIME="${EXPIRATION_TIME}"
			    fi
		    else   # linux (deb or rpm) 
			    local EXPIRATION_TIME=$( date -u -d "+${AGENT_FILES_EXPIRATION} days" +"%Y-%m-%dT%H:%M:%S.00Z" ) 
			    if [[ ${#EXPIRATION_TIME} -gt 0  ]]; then 
				    EXP_TIME="${EXPIRATION_TIME}"
			    fi
		    fi

		    if [[ ! "${EXP_TIME}" == "0" ]]; then 
			    META_DATA=$( echo "${META_DATA}" | jq --arg EXPIRATION ${EXPIRATION_TIME} '. + {expiration: $EXPIRATION}' ) 
		    fi
	    fi 
    fi

    echo "${META_DATA}" | hzn mms -o IBM object publish -f $filename   -m-

    local rc=$?
    chk $rc "publishing $filename in CSS as a public object. Ensure HZN_EXCHANGE_USER_AUTH is set to credentials that can publish to the IBM org."
}

# Utility file to see if the objectType and objectID already exist in CSS
function test_IsFileInCss() {
	local org=$1 objectType=$2 objectID=$3 

	local resourcename=$(oc get eamhub --no-headers |awk '{printf $1}')
	local USER_AUTH=${HZN_EXCHANGE_USER_AUTH}

        # First get exchange root creds, if necessary
        if [[ -z ${USER_AUTH} ]]; then 
		USER_AUTH="root/root:$(oc get secret $resourcename-auth -o jsonpath="{.data.exchange-root-pass}" | base64 --decode)" 
		chk $? 'getting exchange root creds'
        fi
	
	hzn mms object list -u ${USER_AUTH} -o ${org} -t ${objectType}  -i ${objectID} >/dev/null 2>&1 
	rc=$?  
	if [ $rc -eq 0 ]; then 
		true
		return
	else
		false
		return
	fi
}

# Add specific stanzas to manifest
manifestAppendUpgradeStanza() {
 
        local __resultvar=$1

        manifestJson=$2
        upgradeType=$3
        upgradeJson=$4

        local NEW_MANIFEST=''

        # The jq code is duplicated since wasn't able to find a way to add the types as a variable
        if [ "${upgradeType}" == "configurationUpgrade" ]; then
                NEW_MANIFEST=$(echo "${manifestJson}" | jq --argjson JSON "${upgradeJson}" '. + {configurationUpgrade: $JSON}')
        elif [ "${upgradeType}" == "softwareUpgrade" ]; then
                NEW_MANIFEST=$(echo "${manifestJson}" | jq --argjson JSON "${upgradeJson}" '. + {softwareUpgrade: $JSON}')
        elif [ "${upgradeType}" == "certificateUpgrade" ]; then
                NEW_MANIFEST=$(echo "${manifestJson}" | jq --argjson JSON "${upgradeJson}" '. + {certificateUpgrade: $JSON}')
        fi

        eval $__resultvar="'$NEW_MANIFEST'"
}

# Add files for the upgrade manifest
function manifestAddUpgradeFile() {

        local __resultvar=$1

        JSON=$2
        file=$3

        local addFileResult=''
        addFileResult=$(echo "${JSON}"  | jq --arg FILE $file '.files |= [ $FILE ] + .')
        eval $__resultvar="'$addFileResult'"
}

# Add files for the upgrade manifest
function manifestBuildUpgrade()  {

        local __resultvar=$1
        shift

        local myresult=''

        JSON=$1
        shift 
	
        local filesToUpgrade=("${@}")

        local tmpJson="${JSON}"
        for file in "${filesToUpgrade[@]}"; do
                manifestAddUpgradeFile myresult "${tmpJson}"  ${file}
                tmpJson="${myresult}"
        done

        eval $__resultvar="'${myresult}'"
}

# Function to add type stanza to upgrade manifest
function manifestAddTypeStanza() {

    local __resultvar=$1
    shift 

    upgradeManifest=$1
    shift

    type=$1
    shift

    version=$1
    shift

    upgradeFiles=("${@}")

    local myhorizonresult=$upgradeManifest

    local updatedJson="${upgradeManifest}"

    local upgradeJson=''
    manifestInitUpgradeFields upgradeJson  $version

    manifestBuildUpgrade upgradeJson "${upgradeJson}" "${upgradeFiles[@]}"

    manifestAppendUpgradeStanza myhorizonresult "${upgradeManifest}" $type "${upgradeJson}"

    echo ""
    eval $__resultvar="'$myhorizonresult'"
}


# With the information from the previous functions, create agent-install.cfg
function createAgentInstallConfig () {

    local upgradeFiles=$1

    echo "Creating agent-install.cfg file..."
    HUB_CERT_PATH="agent-install.crt"

    local doUploadConfig='true'
    local doUploadConfig_versioned='true' 

    if [[ $PUT_FILES_IN_CSS == 'true' ]]; then
            # Only upload cert if it doesn't exist in CSS.. ie. fresh install
            if test_IsFileInCss "IBM"  "agent_files" "agent-install.cfg"; then 
	        doUploadConfig='false' 
            fi

            if test_IsFileInCss "IBM"  "agent_config_files-1.0.0" "agent-install.cfg"; then
	          doUploadConfig_versioned='false'
            fi
    fi

    if [[ $PUT_FILES_IN_CSS != 'true' || ${doUploadConfig} == 'true' || ${doUploadConfig_versioned} == 'true' ]]; then 
	    
	    if [[ $EDGE_NODE_TYPE == 'x86_64-Cluster' || $EDGE_NODE_TYPE == 'ppc64le-Cluster' || $EDGE_NODE_TYPE == 'ALL' ]]; then   # if they chose ALL, the cluster agent-install.cfg is a superset 

		    cat << EndOfContent > agent-install.cfg 
HZN_EXCHANGE_URL=$CLUSTER_URL/edge-exchange/v1
HZN_FSS_CSSURL=$CLUSTER_URL/edge-css/
HZN_AGBOT_URL=$CLUSTER_URL/edge-agbot/
HZN_SDO_SVC_URL=$CLUSTER_URL/edge-sdo-ocs/api
AGENT_NAMESPACE=$AGENT_NAMESPACE
EndOfContent

        	      	# Only include these if they are not empty 
			if [[ -n $EDGE_CLUSTER_STORAGE_CLASS ]]; then 
				echo "EDGE_CLUSTER_STORAGE_CLASS=$EDGE_CLUSTER_STORAGE_CLASS" >> agent-install.cfg 
			fi 
			if [[ -n $ORG_ID ]]; then 
				echo "HZN_ORG_ID=$ORG_ID" >> agent-install.cfg 
			fi 
		
		else   # device 

			cat << EndOfContent > agent-install.cfg
HZN_EXCHANGE_URL=$CLUSTER_URL/edge-exchange/v1
HZN_FSS_CSSURL=$CLUSTER_URL/edge-css/
HZN_AGBOT_URL=$CLUSTER_URL/edge-agbot/
HZN_SDO_SVC_URL=$CLUSTER_URL/edge-sdo-ocs/api
EndOfContent

        		if [[ -n $ORG_ID ]]; then
            			echo "HZN_ORG_ID=$ORG_ID" >> agent-install.cfg
        		fi
    		fi
    		chk $? 'creating agent-install.cfg file'

    		echo "agent-install.cfg file created with content: "
    		cat agent-install.cfg

    fi

    if [[ $PUT_FILES_IN_CSS == 'true' ]]; then
    	if [[ ${doUploadConfig} == 'true'  ]]; then 
		putOneFileInCss agent-install.cfg agent_files false
	fi

    	if [[ ${doUploadConfig_versioned} == 'true'  ]]; then 
		putOneFileInCss agent-install.cfg  "agent_config_files-1.0.0" false "1.0.0"
		addElementToArray $upgradeFiles  "agent-install.cfg"
	fi
    fi

    echo ""
}

# Get the management hub self-signed certificate
function getClusterCert () {

    local upgradeFiles=$1

    echo "Getting the management hub self-signed certificate agent-install.crt..."
    oc get secret management-ingress-ibmcloud-cluster-ca-cert -o jsonpath="{.data['ca\.crt']}" | base64 --decode > agent-install.crt
    chk $? 'getting the management hub self-signed certificate'

    local doUploadCert='true'
    local doUploadCert_versioned='true' 
    # Only upload cert if it doesn't exist in CSS.. ie. fresh install
    if [[ $PUT_FILES_IN_CSS == 'true' ]]; then
            if test_IsFileInCss "IBM"  "agent_files" "agent-install.crt"; then 
	           doUploadCert='false' 
            fi

            if  test_IsFileInCss "IBM"  "agent_cert_files-1.0.0" "agent-install.crt"; then
	           doUploadCert_versioned='false'
            fi
    fi

    if [[ $PUT_FILES_IN_CSS == 'true' ]]; then
    	if [[ ${doUploadCert} == 'true' ]]; then 
		putOneFileInCss agent-install.crt agent_files false
	fi

    	if [[ ${doUploadCert_versioned} == 'true' ]]; then 
		putOneFileInCss agent-install.crt  "agent_cert_files-1.0.0" false  "1.0.0"
		addElementToArray $upgradeFiles  "agent-install.crt"
	fi
    fi
    echo ""
}

# Create 1 horizon pkg tar file, put it into CSS, and then remove the tar file
function putHorizonPkgsInCss() {

    horizonSoftwareFiles=$1
    local opsys=$2 pkgtype=$3 arch=$4

    # Determine the pkgs to put in CSS, and the tar file name
    # Note: at this point there are potentionally other horizonn pkgs too, so we have to be specific about the files that should be included in this tar file
    local pkgWildcard tarFile pkgVersion
    if [[ $pkgtype == 'deb' ]]; then
        pkgWildcard="horizon*_$arch.$pkgtype"
        tarFile="horizon-agent-${opsys}-${pkgtype}-$arch.tar.gz"
        pkgVersion=$(ls horizon_*_$arch.$pkgtype)
        pkgVersion=${pkgVersion#horizon_}
        pkgVersion=${pkgVersion%%_$arch.$pkgtype}
    elif [[ $pkgtype == 'rpm' ]]; then
        pkgWildcard="horizon*.$arch.$pkgtype"
        tarFile="horizon-agent-${opsys}-${pkgtype}-$arch.tar.gz"
        pkgVersion=$(ls horizon-*.$arch.$pkgtype | grep -v 'horizon-cli')
        pkgVersion=${pkgVersion#horizon-}
        pkgVersion=${pkgVersion%%.$arch.$pkgtype}
    elif [[ $opsys == 'macos' ]]; then
        pkgWildcard="horizon-cli.crt horizon-cli-*.$pkgtype"
        tarFile="horizon-agent-${opsys}-${pkgtype}-$arch.tar.gz"
        pkgVersion=$(ls horizon-cli-*.$pkgtype)
        pkgVersion=${pkgVersion#horizon-cli-}
        pkgVersion=${pkgVersion%%.$pkgtype}
    fi

    # Create the pkg tar file
    tar -zcf "$tarFile" $pkgWildcard   # it is important to NOT quote $pkgWildcard so the wildcard gets expanded
    chk $? "creating $tarFile"

    # Could be some conditions on when to upload files
    local doUploadPkgs='true'
    local doUploadPkgs_versioned='true'

    # Put the tar file in CSS in the IBM org as a public object
    if [[ ${doUploadPkgs} == 'true' ]]; then 
	    putOneFileInCss $tarFile "agent_files" false $pkgVersion
    fi
    if [[ ${doUploadPkgs_versioned} == 'true' ]]; then 
	    putOneFileInCss $tarFile "agent_software_files-${pkgVersion}" true $pkgVersion

	    # Add the tarFile name array for the manifest
            addElementToArray $horizonSoftwareFiles $tarFile 

	    # Will set the software package version if not set yet
	    setSoftwarePackageVersion ${pkgVersion}
    fi

    # Remove the tar file (it was only needed to put into CSS)
    rm -f "$tarFile"
    chk $? "removing $tarFile"
}

# Get 1 type of horizon packages
function getHorizonPackageFiles() {

    local softwareFiles=$1 opsys=$2 pkgtype=$3 arch=$4
    local pkgBaseName=${PACKAGE_NAME##*/}   # inside the tar file, the paths start with the base name
    echo "Extracting $pkgBaseName/$opsys/$pkgtype/$arch/* from $PACKAGE_NAME.tar.gz ..."
    tar --strip-components 4 -zxf $PACKAGE_NAME.tar.gz $pkgBaseName/$opsys/$pkgtype/$arch
    chk $? "extracting $pkgBaseName/$opsys/$pkgtype/$arch/* from $PACKAGE_NAME.tar.gz"


    if [[ $PUT_FILES_IN_CSS == 'true' ]]; then
        putHorizonPkgsInCss $softwareFiles $opsys $pkgtype $arch
    fi

    if [[ $opsys == 'macos' ]]; then   #future: do this for all amd64/x86_64
        if [[ $AGENT_IMAGES_FROM_TAR == 'true' ]]; then
            tar --strip-components 2 -zxf $PACKAGE_NAME.tar.gz "$pkgBaseName/docker/$AGENT_IMAGE_TAR_FILE"
            chk $? "extracting $pkgBaseName/docker/$AGENT_IMAGE_TAR_FILE from $PACKAGE_NAME.tar.gz"
        else
            if [[ ($PULL_REGISTRY != $DEFAULT_PULL_REGISTRY) && ($ALREADY_LOGGED_INTO_REGISTRY == 'false') ]]; then
                echo "Logging into $PULL_REGISTRY ..."
                echo "$REGISTRY_PASSWORD" | docker login -u $REGISTRY_USERNAME --password-stdin $PULL_REGISTRY
                chk $? "logging into edge cluster's registry: $PULL_REGISTRY"
                ALREADY_LOGGED_INTO_REGISTRY='true'
            fi

            echo "Pulling $PULL_REGISTRY/$AGENT_IMAGE:$AGENT_IMAGE_TAG ..."
            docker pull $PULL_REGISTRY/$AGENT_IMAGE:$AGENT_IMAGE_TAG
            chk $? "pulling $PULL_REGISTRY/$AGENT_IMAGE:$AGENT_IMAGE_TAG"

            echo "Saving $AGENT_IMAGE:$AGENT_IMAGE_TAG to $AGENT_IMAGE_TAR_FILE ..."
            docker save $PULL_REGISTRY/$AGENT_IMAGE:$AGENT_IMAGE_TAG | gzip > $AGENT_IMAGE_TAR_FILE
            chk $? "saving $PULL_REGISTRY/$AGENT_IMAGE:$AGENT_IMAGE_TAG"
        fi

        if [[ $PUT_FILES_IN_CSS == 'true' ]]; then
            echo "Extracting version from $AGENT_IMAGE_TAR_FILE ..."
            local version=$(tar -zxOf "$AGENT_IMAGE_TAR_FILE" manifest.json | jq -r '.[0].RepoTags[0]')   # this gets the full path
            version=${version##*:}   # strip the path and image name from the front
            echo "Version/tag of $AGENT_IMAGE_TAR_FILE is: $version"
            putOneFileInCss "$AGENT_IMAGE_TAR_FILE" agent_files false $version
            putOneFileInCss "$AGENT_IMAGE_TAR_FILE" "agent_software_files-${version}" true $version

            addElementToArray $softwareFiles "$AGENT_IMAGE_TAR_FILE"
        fi
    fi
}

# Get all of the the horizon packages that they specified
function gatherHorizonPackageFiles() {

    local agentSoftwareFiles=$1

    local opsys pkgtype arch
    if [[ $EDGE_NODE_TYPE == 'ARM32-Deb' || $EDGE_NODE_TYPE == 'ALL' ]]; then
        getHorizonPackageFiles $agentSoftwareFiles 'linux' 'deb' 'armhf'
    fi
    if [[ $EDGE_NODE_TYPE == 'ARM64-Deb' || $EDGE_NODE_TYPE == 'ALL' ]]; then
        getHorizonPackageFiles $agentSoftwareFiles 'linux' 'deb' 'arm64'
    fi
    if [[ $EDGE_NODE_TYPE == 'AMD64-Deb' || $EDGE_NODE_TYPE == 'ALL' ]]; then
        getHorizonPackageFiles $agentSoftwareFiles 'linux' 'deb' 'amd64'
    fi
    if [[ $EDGE_NODE_TYPE == 'x86_64-RPM' || $EDGE_NODE_TYPE == 'ALL' ]]; then
        getHorizonPackageFiles $agentSoftwareFiles 'linux' 'rpm' 'x86_64'
    fi
    if [[ $EDGE_NODE_TYPE == 'x86_64-macOS' || $EDGE_NODE_TYPE == 'ALL' ]]; then
        getHorizonPackageFiles $agentSoftwareFiles 'macos' 'pkg' 'x86_64'
    fi
    if [[ $EDGE_NODE_TYPE == 'ppc64le-RPM' || $EDGE_NODE_TYPE == 'ALL' ]]; then
        getHorizonPackageFiles $agentSoftwareFiles 'linux' 'rpm' 'ppc64le'
    fi
    # there are no packages to extract for edge-cluster, because that uses the agent docker image

    echo ""
}

# Get agent-install.sh from where it was installed by horizon-cli
function getAgentInstallScript () {
    local softwareFiles=$1
    local installDir   # where the file has been installed by horizon-cli
    if [[ $OSTYPE == darwin* ]]; then
        installDir='/usr/local/bin'
    else   # linux (deb or rpm)
        installDir='/usr/horizon/bin'
    fi
    local installFile="$installDir/agent-install.sh"
    if [[ ! -f $installFile ]]; then
        fatal 2 "$installFile does not exist"
    fi
    echo "Getting $installFile ..."
    cp "$installFile" .   # should already be executable
    chk $? "Getting $installFile"

    if [[ $PUT_FILES_IN_CSS == 'true' ]]; then
        putOneFileInCss agent-install.sh agent_files false $(getHznVersion)
        putOneFileInCss agent-install.sh agent_software_files-$(getHznVersion) true $(getHznVersion)
        addElementToArray $softwareFiles agent-install.sh
    fi
}

# Get agent-uninstall.sh from where it was install by horizon-cli
function getAgentUninstallScript () {
    local installDir   # where the file has been installed by horizon-cli
    if [[ $OSTYPE == darwin* ]]; then
        installDir='/usr/local/bin'
    else   # linux (deb or rpm)
        installDir='/usr/horizon/bin'
    fi
    local installFile="$installDir/agent-uninstall.sh"
    if [[ ! -f $installFile ]]; then
        fatal 2 "$installFile does not exist"
    fi
    echo "Getting $installFile ..."
    cp "$installFile" .   # should already be executable
    chk $? "Getting $installFile"
}

# Get deployment-template.yml, persistentClaim-template.yml and auto-upgrade-cronjob-template.yml from where it was install by horizon-cli
function getClusterDeployTemplates () {
    local installDir   # where the files have been installed by horizon-cli
    if [[ $OSTYPE == darwin* ]]; then
        installDir='/usr/local/share/horizon/cluster'
    else   # linux (deb or rpm)
        installDir='/usr/horizon/cluster'
    fi
    for f in deployment-template.yml persistentClaim-template.yml auto-upgrade-cronjob-template.yml; do
        local installFile="$installDir/$f"
        if [[ ! -f $installFile ]]; then
            fatal 2 "$installFile does not exist"
        fi
        echo "Getting $installFile ..."
        cp "$installFile" .
    done
}

# Get agent-uninstall.sh, deployment-template.yml, persistentClaim-template.yml and auto-upgrade-cronjob-template.yml and create tar file
function getEdgeClusterFiles() {

    local upgradeFiles=$1
    getAgentUninstallScript
    getClusterDeployTemplates

    if [[ $PUT_FILES_IN_CSS == 'true' ]]; then
        echo "Creating tar file of edge cluster files..."
        tar -zcf $EDGE_CLUSTER_TAR_FILE_NAME agent-uninstall.sh deployment-template.yml persistentClaim-template.yml auto-upgrade-cronjob-template.yml
        chk $? 'Creating tar file of edge cluster files'
        putOneFileInCss $EDGE_CLUSTER_TAR_FILE_NAME "agent_files" false  $(getHznVersion)
        putOneFileInCss $EDGE_CLUSTER_TAR_FILE_NAME "agent_software_files-$(getHznVersion)" true $(getHznVersion)
        addElementToArray $upgradeFiles $EDGE_CLUSTER_TAR_FILE_NAME
        rm $EDGE_CLUSTER_TAR_FILE_NAME
        chk $? "removing $EDGE_CLUSTER_TAR_FILE_NAME"
    fi
}

# Create a tar file of the gathered files for batch install
function createTarFile () {
    echo "Creating agentInstallFiles-$EDGE_NODE_TYPE.tar.gz file containing gathered files..."

    local files_to_compress
    if [[ $EDGE_NODE_TYPE == 'ALL' ]]; then
        files_to_compress="agent-install.sh agent-uninstall.sh agent-install.cfg agent-install.crt $AGENT_IMAGE_TAR_FILE $AGENT_K8S_IMAGE_TAR_FILE $AUTO_UPGRADE_CRONJOB_K8S_IMAGE_TAR_FILE deployment-template.yml persistentClaim-template.yml auto-upgrade-cronjob-template.yml horizon*"
    elif [[ $EDGE_NODE_TYPE == "x86_64-Cluster" || $EDGE_NODE_TYPE == "ppc64le-Cluster" ]]; then
        files_to_compress="agent-install.sh agent-uninstall.sh agent-install.cfg agent-install.crt $AGENT_K8S_IMAGE_TAR_FILE $AUTO_UPGRADE_CRONJOB_K8S_IMAGE_TAR_FILE deployment-template.yml persistentClaim-template.yml auto-upgrade-cronjob-template.yml"
    elif [[ "$EDGE_NODE_TYPE" == "macOS" ]]; then
        files_to_compress="agent-install.sh agent-install.cfg agent-install.crt horizon-cli* $AGENT_IMAGE_TAR_FILE"
    else   # linux device
        files_to_compress="agent-install.sh agent-install.cfg agent-install.crt horizon*"
    fi

    echo "tar'ing into agentInstallFiles-$EDGE_NODE_TYPE.tar.gz: $(ls $files_to_compress)"
    tar -czf agentInstallFiles-$EDGE_NODE_TYPE.tar.gz $(ls $files_to_compress)
    chk $? "creating agentInstallFiles-$EDGE_NODE_TYPE.tar.gz file."
    echo ""
}


# When they specify EDGE_NODE_TYPE=ALL we have to do the superset of all of the steps
all_main() {

    local __resultvar=$1
    upgradeManifest=$2

    local mymainresult=$upgradeManifest

    checkPrereqsAndInput

    if [[ -n $DIR ]]; then pushd $DIR; fi   # if they want the files somewhere else, make that our current dir

    cleanUpPreviousFiles

<<<<<<< HEAD
    getAgentK8sImageTarFile
    getAutoUpgradeCronjobK8sImageTarFile
=======
    local upgradeSoftwareFiles=()    # define this here since we need to capture device and cluster filenames and agent-install.sh

    getAgentK8sImageTarFile upgradeSoftwareFiles
>>>>>>> 783b63b1

    local upgradeConfigFiles=()    
    createAgentInstallConfig upgradeConfigFiles

    configFileLength=${#upgradeConfigFiles[@]}
    if [[ $configFileLength -gt 0 ]]; then 
	    manifestAddTypeStanza mymainresult "${mymainresult}" "configurationUpgrade" "1.0.0" "${upgradeConfigFiles[@]}"
    fi

    local upgradeCertFiles=()    
    getClusterCert upgradeCertFiles
    certFileLength=${#upgradeCertFiles[@]}
    if [[ $certFileLength -gt 0 ]]; then 
	    manifestAddTypeStanza mymainresult "${mymainresult}" "certificateUpgrade" "1.0.0" "${upgradeCertFiles[@]}"
    fi

    gatherHorizonPackageFiles upgradeSoftwareFiles

    getEdgeClusterFiles upgradeSoftwareFiles

    getAgentInstallScript upgradeSoftwareFiles
    softwareFileLength=${#upgradeSoftwareFiles[@]}
    if [[ $softwareFileLength -gt 0 ]]; then 
	    manifestAddTypeStanza mymainresult "${mymainresult}" "softwareUpgrade" "${SOFTWARE_PACKAGE_VERSION}" "${upgradeSoftwareFiles[@]}"
    fi

    echo

    # Note: if they specified they wanted files in CSS, we did that as the files were created

    if [[ $CREATE_TAR_FILE == 'true' ]]; then
        createTarFile
    fi

    if [[ -n $DIR ]]; then popd; fi

    eval $__resultvar="'$mymainresult'"
}

cluster_main() {

    local __resultvar=$1
    upgradeManifest=$2

    local myclustermainresult=$upgradeManifest
    checkPrereqsAndInput

    if [[ -n $DIR ]]; then pushd $DIR; fi   # if they want the files somewhere else, make that our current dir

    cleanUpPreviousFiles

    local upgradeSoftwareFiles=()    # define this here since we need to capture device and cluster filenames and agent-install.sh

    getAgentK8sImageTarFile upgradeSoftwareFiles

    local upgradeConfigFiles=()    
    createAgentInstallConfig upgradeConfigFiles

    configFileLength=${#upgradeConfigFiles[@]}
    if [[ $configFileLength -gt 0 ]]; then 
	    manifestAddTypeStanza myclustermainresult "${myclustermainresult}" "configurationUpgrade" "1.0.0" "${upgradeConfigFiles[@]}"
    fi

    local upgradeCertFiles=()    
    getClusterCert upgradeCertFiles
    certFileLength=${#upgradeCertFiles[@]}
    if [[ $certFileLength -gt 0 ]]; then 
	    manifestAddTypeStanza myclustermainresult "${myclustermainresult}" "certificateUpgrade" "1.0.0" "${upgradeCertFiles[@]}"
    fi

    getEdgeClusterFiles upgradeSoftwareFiles

    getAgentInstallScript upgradeSoftwareFiles
    softwareFileLength=${#upgradeSoftwareFiles[@]}
    if [[ $softwareFileLength -gt 0 ]]; then 
	    manifestAddTypeStanza myclustermainresult "${myclustermainresult}" "softwareUpgrade" "${SOFTWARE_PACKAGE_VERSION}" "${upgradeSoftwareFiles[@]}"
    fi

    echo

    # Note: if they specified they wanted files in CSS, we did that as the files were created

    if [[ $CREATE_TAR_FILE == 'true' ]]; then
        createTarFile
    fi

    if [[ -n $DIR ]]; then popd; fi
    eval $__resultvar="'$myclustermainresult'"
}

device_main() {

    local __resultvar=$1
    upgradeManifest=$2

    local mydevicemainresult=$upgradeManifest

    checkPrereqsAndInput

    if [[ -n $DIR ]]; then pushd $DIR; fi   # if they want the files somewhere else, make that our current dir

    cleanUpPreviousFiles

    local upgradeConfigFiles=()    
    createAgentInstallConfig upgradeConfigFiles

    configFileLength=${#upgradeConfigFiles[@]}
    if [[ $configFileLength -gt 0 ]]; then 
	    manifestAddTypeStanza mydevicemainresult "${mydevicemainresult}" "configurationUpgrade" "1.0.0" "${upgradeConfigFiles[@]}"
    fi

    local upgradeCertFiles=()    
    getClusterCert upgradeCertFiles
    certFileLength=${#upgradeCertFiles[@]}
    if [[ $certFileLength -gt 0 ]]; then 
	    manifestAddTypeStanza mydevicemainresult "${mydevicemainresult}" "certificateUpgrade" "1.0.0" "${upgradeCertFiles[@]}"
    fi

    local upgradeSoftwareFiles=()    # define this here since we need to capture device and cluster filenames and agent-install.sh
    gatherHorizonPackageFiles upgradeSoftwareFiles

    getAgentInstallScript upgradeSoftwareFiles

    softwareFileLength=${#upgradeSoftwareFiles[@]}
    if [[ $softwareFileLength -gt 0 ]]; then 
	    manifestAddTypeStanza mydevicemainresult "${mydevicemainresult}" "softwareUpgrade" "${SOFTWARE_PACKAGE_VERSION}" "${upgradeSoftwareFiles[@]}"
    fi
    echo

    # Note: if they specified they wanted files in CSS, we did that as the files were created

    if [[ $CREATE_TAR_FILE == 'true' ]]; then
        createTarFile
    fi

    if [[ -n $DIR ]]; then popd; fi
    eval $__resultvar="'$mydevicemainresult'"
}

# Publish a manifest for files pushed by this execution
function publishUpgradeManifest() {

    local upgradeManifest=$1 
    local version=$2

    local fileName=${MANIFEST_NAME}_$version
    echo "Generating upgrade manifest"

    echo "${upgradeManifest}" >  ${fileName}
    putOneFileInCss ${fileName} "agent_upgrade_manifests" true $version

    rm -f  ${fileName}
    chk $? "removing ${fileName}"

}

main() {

    # Manifest for upgrade policy
    upgradeManifest="{}"

    if [[ $EDGE_NODE_TYPE == 'ALL' ]]; then
	    all_main upgradeManifest "${upgradeManifest}"
    elif [[ $EDGE_NODE_TYPE == 'x86_64-Cluster' || $EDGE_NODE_TYPE == 'ppc64le-Cluster' ]]; then
	    cluster_main upgradeManifest "${upgradeManifest}"
    else
	    device_main upgradeManifest "${upgradeManifest}"
    fi

    # Publish manifest if artifacts were pushed to CSS which populated the upgradeManifest variable
    if [[ ! "${upgradeManifest}" == "{}" ]]; then
	    publishUpgradeManifest "${upgradeManifest}" "${SOFTWARE_PACKAGE_VERSION}"
    fi

    echo "edgeNodeFiles.sh completed successfully."
}

main


<|MERGE_RESOLUTION|>--- conflicted
+++ resolved
@@ -820,14 +820,10 @@
 
     cleanUpPreviousFiles
 
-<<<<<<< HEAD
-    getAgentK8sImageTarFile
+    local upgradeSoftwareFiles=()    # define this here since we need to capture device and cluster filenames and agent-install.sh
+
+    getAgentK8sImageTarFile upgradeSoftwareFiles
     getAutoUpgradeCronjobK8sImageTarFile
-=======
-    local upgradeSoftwareFiles=()    # define this here since we need to capture device and cluster filenames and agent-install.sh
-
-    getAgentK8sImageTarFile upgradeSoftwareFiles
->>>>>>> 783b63b1
 
     local upgradeConfigFiles=()    
     createAgentInstallConfig upgradeConfigFiles
