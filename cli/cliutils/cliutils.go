--- conflicted
+++ resolved
@@ -212,13 +212,8 @@
 	}
 
 	for domainName, creds := range auths.Configs {
-<<<<<<< HEAD
-		Verbose(i18n.GetMessagePrinter().Sprintf("docker auth domainName: %v", domainName))
-		if (domainName == domain) || (domain == "" && strings.Contains(domainName, "docker.io")) {
-=======
 		if (domainName == domain) || (domain == "" && strings.Contains(domainName, "docker.io")) {
 			Verbose(i18n.GetMessagePrinter().Sprintf("docker auth domainName: %v", domainName))
->>>>>>> 938ea560
 			auth = creds
 			return
 		}
