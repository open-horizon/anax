package cliutils

import (
	"bufio"
	"bytes"
	"encoding/base64"
	"encoding/json"
	"errors"
	"fmt"
	dockerclient "github.com/fsouza/go-dockerclient"
	"github.com/open-horizon/anax/config"
	"github.com/open-horizon/anax/exchange"
	"io"
	"io/ioutil"
	"net/http"
	"os"
<<<<<<< HEAD
	"os/user"
=======
>>>>>>> 32f4a2cf
	"path/filepath"
	"regexp"
	"runtime"
	"strconv"
	"strings"
	"time"
)

const (
	HZN_API             = "http://localhost"
	HZN_API_MAC         = "http://localhost:8081"
	AGBOT_HZN_API       = "http://localhost:8046"
	JSON_INDENT         = "  "
	MUST_REGISTER_FIRST = "this command can not be run before running 'hzn register'"

	// Exit Codes
	CLI_INPUT_ERROR    = 1 // we actually don't have control over the usage exit code that kingpin returns, so use the same code for input errors we catch ourselves
	JSON_PARSING_ERROR = 3
	FILE_IO_ERROR      = 4
	HTTP_ERROR         = 5
	//EXEC_CMD_ERROR = 6
	CLI_GENERAL_ERROR = 7
	NOT_FOUND         = 8
	SIGNATURE_INVALID = 9
	INTERNAL_ERROR    = 99

	// Anax API HTTP Codes
	ANAX_ALREADY_CONFIGURED = 409
	ANAX_NOT_CONFIGURED_YET = 424

	//anax configuration files
	ANAX_OVERWRITE_FILE = "/etc/default/horizon"
	ANAX_CONFIG_FILE    = "/etc/horizon/anax.json"

	DEFAULT_EXCHANGE_URL = "https://alpha.edge-fabric.com/v1/"

	// default keys will be prepended with $HOME
	DEFAULT_PRIVATE_KEY_FILE = ".hzn/keys/service.private.key"
	DEFAULT_PUBLIC_KEY_FILE  = ".hzn/keys/service.public.pem"
)

// Holds the cmd line flags that were set so other pkgs can access
type GlobalOptions struct {
	Verbose     *bool
	IsDryRun    *bool
	UsingApiKey bool // should go away soon
}

var Opts GlobalOptions

type UserExchangeReq struct {
	Password string `json:"password"`
	Admin    bool   `json:"admin"`
	Email    string `json:"email"`
}

func Verbose(msg string, args ...interface{}) {
	if !*Opts.Verbose {
		return
	}
	if !strings.HasSuffix(msg, "\n") {
		msg += "\n"
	}
	fmt.Fprintf(os.Stderr, "[verbose] "+msg, args...) // send to stderr so it doesn't mess up stdout if they are piping that to jq or something like that
}

func Fatal(exitCode int, msg string, args ...interface{}) {
	if !strings.HasSuffix(msg, "\n") {
		msg += "\n"
	}
	fmt.Fprintf(os.Stderr, "Error: "+msg, args...)
	os.Exit(exitCode)
}

func Warning(msg string, args ...interface{}) {
	if !strings.HasSuffix(msg, "\n") {
		msg += "\n"
	}
	fmt.Fprintf(os.Stderr, "Warning: "+msg, args...)
}

func IsDryRun() bool {
	return *Opts.IsDryRun
}

/*
func GetShortBinaryName() string {
	return path.Base(os.Args[0])
}
*/

// SplitIdToken splits an id:token or user:pw and return the parts.
func SplitIdToken(idToken string) (id, token string) {
	parts := strings.SplitN(idToken, ":", 2)
	id = parts[0] // SplitN will always at least return 1 element
	token = ""
	if len(parts) >= 2 {
		token = parts[1]
	}
	return
}

// Unmarshal simply calls json.Unmarshal and handles any errors
func Unmarshal(data []byte, v interface{}, errMsg string) {
	err := json.Unmarshal(data, v)
	if err != nil {
		Fatal(JSON_PARSING_ERROR, "failed to unmarshal bytes from %s: %v", errMsg, err)
	}
}

// MarshalIndent calls json.MarshalIndent and handles any errors
func MarshalIndent(v interface{}, errMsg string) string {
	jsonBytes, err := json.MarshalIndent(v, "", JSON_INDENT)
	if err != nil {
		Fatal(JSON_PARSING_ERROR, "failed to marshal data type from %s: %v", errMsg, err)
	}
	return string(jsonBytes)
}

// SetWhetherUsingApiKey is a hack because some api keys are global and shouldn't be prepended by the org
// an api key or device id/token.
func SetWhetherUsingApiKey(creds string) {
	if os.Getenv("USING_API_KEY") == "0" {
		return // this is their way of telling us that even though the creds look like an api key it isn't
	}
	// Some API keys start with: a-<6charorgid>-
	if matched, err := regexp.MatchString(`^a-[A-Za-z0-9]{6}-`, creds); err != nil {
		Fatal(INTERNAL_ERROR, "problem testing api key match: %v", err)
	} else if matched {
		Opts.UsingApiKey = true
		Verbose("Using API key")
	}
}

func NewDockerClient() (client *dockerclient.Client) {
	var err error
	dockerEndpoint := "unix:///var/run/docker.sock" // if we need this to be user configurable someday, we can get it from an env var
	if client, err = dockerclient.NewClient(dockerEndpoint); err != nil {
		Fatal(CLI_GENERAL_ERROR, "unable to create docker client: %v", err)
	}
	return
}

// GetDockerAuth finds the docker credentials for this registry in ~/.docker/config.json
func GetDockerAuth(domain string) (auth dockerclient.AuthConfiguration, err error) {
	var auths *dockerclient.AuthConfigurations
	if auths, err = dockerclient.NewAuthConfigurationsFromDockerCfg(); err != nil {
		return
	}

	for domainName, creds := range auths.Configs {
		Verbose("docker auth domainName: %v", domainName)
		if (domainName == domain) || (domain == "" && strings.Contains(domainName, "docker.io/")) {
			auth = creds
			return
		}
	}

	err = errors.New(fmt.Sprintf("unable to find docker credentials for %v", domain))
	return
}

// PushDockerImage pushes the image to its docker registry, outputting progress to stdout. It returns the repo digest. If there is an error, it prints the error and exits.
// We don't have to handle the case of a digest in the image name, because in that case we assume the image has already been pushed (that is the way to get the digest).
func PushDockerImage(client *dockerclient.Client, domain, path, tag string) (digest string) {
	var repository string // for PushImageOptions later on
	if domain == "" {
		repository = path
	} else {
		repository = domain + "/" + path
	}
	fmt.Printf("Pushing %v:%v...\n", repository, tag) // Note: tag can be the empty string

	// Get the docker client object for this registry, and set the push options and creds
	var buf bytes.Buffer
	multiWriter := io.MultiWriter(os.Stdout, &buf)                                               // we want output of the push to go 2 places: stdout (for the user to see progess) and a variable (so we can get the digest value)
	opts := dockerclient.PushImageOptions{Name: repository, Tag: tag, OutputStream: multiWriter} // do not set InactivityTimeout because the user will ctrl-c if they think something is wrong

	var auth dockerclient.AuthConfiguration
	var err error
	if auth, err = GetDockerAuth(domain); err != nil {
		Fatal(CLI_INPUT_ERROR, "could not get docker credentials from ~/.docker/config.json: %v. Maybe you need to run 'docker login ...' to provide credentials for the image registry.", err)
	}

	// Now actually push the image
	if err = client.PushImage(opts, auth); err != nil {
		Fatal(CLI_GENERAL_ERROR, "unable to push docker image %v: %v", repository+":"+tag, err)
	}

	// Get the digest value that docker calculated when pushing the image
	//fmt.Printf("DEBUG: docker push output is: %s\n", buf.String())
	reDigest := regexp.MustCompile(`\s+digest:\s+(\S+)\s+size:`)
	var matches []string
	if matches = reDigest.FindStringSubmatch(buf.String()); len(matches) < 2 {
		Fatal(CLI_GENERAL_ERROR, "could not find the image digest in the docker push output")
	}
	digest = matches[1]
	return
}

// OrgAndCreds prepends the org to creds (separated by /) unless creds already has an org prepended
func OrgAndCreds(org, creds string) string {
	// org is the org of the resource being accessed, so if they want to use creds from a different org, the prepend that org to creds before calling this
	if Opts.UsingApiKey || os.Getenv("USING_API_KEY") == "1" { // leaving this code here, because we might need it for ibm cloud api keys
		return creds
	}
	id, _ := SplitIdToken(creds) // only look for the / in the id, because the token is more likely to have special chars
	if strings.Contains(id, "/") {
		return creds // already has the org at the beginning
	}
	return org + "/" + creds
}

// AddSlash prepends "/" to the id if it is not the empty string and returns it. This is useful when id is the last thing in the route.
func AddSlash(id string) string {
	if id == "" {
		return id
	}
	return "/" + id
}

// TrimOrg returns id with the leading "<org>/" removed, if it was there. This is useful because in list sub-cmds id is shown with
// the org prepended, but when the id is put in routes it can not have the org prepended, because org is already earlier in the route.
func TrimOrg(org, id string) (string, string) {
	substrings := strings.Split(id, "/")
	if len(substrings) <= 1 { // this means id was empty, or did not contain '/'
		return org, id
	} else if len(substrings) == 2 {
		return substrings[0], substrings[1] // in this case the org the prepended to the id will override the org they may have specified thru the -o flag or env var
	} else {
		Fatal(CLI_INPUT_ERROR, "the resource id can not contain more than 1 '/'")
	}
	return "", "" // will never get here
}

// FormExchangeId combines url, version, arch the same way the exchange does to form the resource ID.
func FormExchangeIdForService(url, version, arch string) string {
	// Remove the https:// from the beginning of workloadUrl and replace troublesome chars with a dash.
	//val workloadUrl2 = """^[A-Za-z0-9+.-]*?://""".r replaceFirstIn (url, "")
	//val workloadUrl3 = """[$!*,;/?@&~=%]""".r replaceAllIn (workloadUrl2, "-")     // I think possible chars in valid urls are: $_.+!*,;/?:@&~=%-
	//return OrgAndId(orgid, workloadUrl3 + "_" + version + "_" + arch).toString
	url1 := FormExchangeIdWithSpecRef(url)
	return url1 + "_" + version + "_" + arch
}

// Remove the https:// from the beginning of workloadUrl and replace troublesome chars with a dash.
func FormExchangeIdWithSpecRef(specRef string) string {
	re := regexp.MustCompile(`^[A-Za-z0-9+.-]*?://`)
	specRef2 := re.ReplaceAllLiteralString(specRef, "")
	return FormExchangeId(specRef2)
}

// Replace unwanted charactore with - in the id
func FormExchangeId(id string) string {
	re := regexp.MustCompile(`[$!*,;/?@&~=%]`)
	return re.ReplaceAllLiteralString(id, "-")
}

// ReadStdin reads from stdin, and returns it as a byte array.
func ReadStdin() []byte {
	fileBytes, err := ioutil.ReadAll(os.Stdin)
	if err != nil {
		Fatal(FILE_IO_ERROR, "reading stdin failed: %v", err)
	}
	return fileBytes
}

// ReadFile reads from a file or stdin, and returns it as a byte array.
func ReadFile(filePath string) []byte {
	var fileBytes []byte
	var err error
	if filePath == "-" {
		fileBytes, err = ioutil.ReadAll(os.Stdin)
	} else {
		fileBytes, err = ioutil.ReadFile(filePath)
	}
	if err != nil {
		Fatal(FILE_IO_ERROR, "reading %s failed: %v", filePath, err)
	}
	return fileBytes
}

// ExpandMapping is used in ExpandEnv() to print a warning if the env var is not defined.
func ExpandMapping(envVarName string) string {
	envVarValue := os.Getenv(envVarName)
	if envVarValue == "" {
		fmt.Printf("Warning: environment variable '%s' is referenced in input file, but not defined in the environment.\n", envVarName)
	}
	return envVarValue
}

// ExpandEnv is equivalent to os.ExpandEnv(), except prints a warning when an env var is not defined
func ExpandEnv(s string) string {
	return os.Expand(s, ExpandMapping)
}

// ReadJsonFile reads json from a file or stdin, eliminates comments, substitutes env vars, and returns it.
func ReadJsonFile(filePath string) []byte {
	var fileBytes []byte
	var err error
	if filePath == "-" {
		fileBytes, err = ioutil.ReadAll(os.Stdin)
	} else {
		fileBytes, err = ioutil.ReadFile(filePath)
	}
	if err != nil {
		Fatal(FILE_IO_ERROR, "reading %s failed: %v", filePath, err)
	}

	// Remove /* */ comments
	re := regexp.MustCompile(`(?s)/\*.*?\*/`)
	newBytes := re.ReplaceAll(fileBytes, nil)

	// Replace env vars
	if os.Getenv("HZN_DONT_SUBST_ENV_VARS") == "1" {
		return newBytes
	}
	str := ExpandEnv(string(newBytes))
	return []byte(str)
}

// ConfirmRemove prompts the user to confirm they want to run the destructive cmd
func ConfirmRemove(question string) {
	// Prompt the user to make sure he/she wants to do this
	fmt.Print(question + " [y/N]: ")
	var response string
	fmt.Scanln(&response)
	if strings.TrimSpace(response) != "y" {
		fmt.Println("Exiting.")
		os.Exit(0)
	}
}

// WithDefaultEnvVar returns the specified flag ptr if it has a non-blank value, or the env var value.
func WithDefaultEnvVar(flag *string, envVarName string) *string {
	if *flag != "" {
		return flag
	}
	newFlag := os.Getenv(envVarName)
	if newFlag != "" {
		return &newFlag
	}
	return flag // it is empty, but we did not find an env var value
}

// RequiredWithDefaultEnvVar returns the specified flag ptr if it has a non-blank value, or the env var value.
func RequiredWithDefaultEnvVar(flag *string, envVarName, errMsg string) *string {
	if *flag != "" {
		return flag
	}
	newFlag := os.Getenv(envVarName)
	if newFlag != "" {
		return &newFlag
	}
	Fatal(CLI_INPUT_ERROR, errMsg)
	return flag // won't ever happen, here just to make intellij happy
}

// GetHorizonUrlBase returns the base part of the horizon api url (which can be overridden by env var HORIZON_URL)
func GetHorizonUrlBase() string {
	envVar := os.Getenv("HORIZON_URL")
	if envVar != "" {
		return envVar
	}
	if runtime.GOOS == "darwin" {
		return HZN_API_MAC
	} else {
		return HZN_API
	}
}

// GetRespBodyAsString converts an http response body to a string
func GetRespBodyAsString(responseBody io.ReadCloser) string {
	if responseBody == nil {
		return ""
	}

	buf := new(bytes.Buffer)
	buf.ReadFrom(responseBody)
	return buf.String()
}

func isGoodCode(actualHttpCode int, goodHttpCodes []int) bool {
	if len(goodHttpCodes) == 0 {
		return true // passing in an empty list of good codes means anything is ok
	}
	for _, code := range goodHttpCodes {
		if code == actualHttpCode {
			return true
		}
	}
	return false
}

func printHorizonRestError(apiMethod string, err error) {
	msg := ""
	if os.Getenv("HORIZON_URL") == "" {
		msg = fmt.Sprintf("Can't connect to the Horizon REST API to run %s. Run 'systemctl status horizon' to check if the Horizon agent is running. Or set HORIZON_URL to connect to another local port that is connected to a remote Horizon agent via a ssh tunnel. Specific error is: %v", apiMethod, err)
	} else {
		msg = fmt.Sprintf("Can't connect to the Horizon REST API to run %s. Maybe the ssh tunnel associated with that port is down? Or maybe the remote Horizon agent at the other end of that tunnel is down. Specific error is: %v", apiMethod, err)
	}
	Fatal(HTTP_ERROR, msg)
}

// HorizonGet runs a GET on the anax api and fills in the specified structure with the json.
// If the list of goodHttpCodes is not empty and none match the actual http code, it will exit with an error. Otherwise the actual code is returned.
// Only if the actual code matches the 1st element in goodHttpCodes, will it parse the body into the specified structure.
// If quiet if true, then the error will be returned, the function returns back to the caller instead of exiting out.
func HorizonGet(urlSuffix string, goodHttpCodes []int, structure interface{}, quiet bool) (httpCode int, retError error) {
	retError = nil

	url := GetHorizonUrlBase() + "/" + urlSuffix
	apiMsg := http.MethodGet + " " + url
	Verbose(apiMsg)
	resp, err := http.Get(url)
	if err != nil {
		if quiet {
			if os.Getenv("HORIZON_URL") == "" {
				retError = fmt.Errorf("Can't connect to the Horizon REST API to run %s. Run 'systemctl status horizon' to check if the Horizon agent is running. Or set HORIZON_URL to connect to another local port that is connected to a remote Horizon agent via a ssh tunnel. Specific error is: %v", apiMsg, err)
			} else {
				retError = fmt.Errorf("Can't connect to the Horizon REST API to run %s. Maybe the ssh tunnel associated with that port is down? Or maybe the remote Horizon agent at the other end of that tunnel is down. Specific error is: %v", apiMsg, err)
			}
			return
		} else {
			printHorizonRestError(apiMsg, err)
		}
	}
	defer resp.Body.Close()
	httpCode = resp.StatusCode
	Verbose("HTTP code: %d", httpCode)
	if !isGoodCode(httpCode, goodHttpCodes) {
		if quiet {
			retError = fmt.Errorf("Bad HTTP code from %s: %d", apiMsg, httpCode)
			return
		} else {
			Fatal(HTTP_ERROR, "bad HTTP code from %s: %d", apiMsg, httpCode)
		}
	}
	if httpCode == goodHttpCodes[0] {
		bodyBytes, err := ioutil.ReadAll(resp.Body)
		if err != nil {
			if quiet {
				retError = fmt.Errorf("Failed to read body response from %s: %v", apiMsg, err)
				return
			} else {
				Fatal(HTTP_ERROR, "failed to read body response from %s: %v", apiMsg, err)
			}
		}
		switch s := structure.(type) {
		case *string:
			// Just return the unprocessed response body
			*s = string(bodyBytes)
		default:
			// Put the response body in the specified struct
			err = json.Unmarshal(bodyBytes, structure)
			if err != nil {
				if quiet {
					retError = fmt.Errorf("Failed to unmarshal body response from %s: %v", apiMsg, err)
					return
				} else {
					Fatal(JSON_PARSING_ERROR, "failed to unmarshal body response from %s: %v", apiMsg, err)
				}
			}
		}
	}
	return
}

// HorizonDelete runs a DELETE on the anax api.
// If the list of goodHttpCodes is not empty and none match the actual http code, it will exit with an error. Otherwise the actual code is returned.
func HorizonDelete(urlSuffix string, goodHttpCodes []int) (httpCode int) {
	url := GetHorizonUrlBase() + "/" + urlSuffix
	apiMsg := http.MethodDelete + " " + url
	Verbose(apiMsg)
	if IsDryRun() {
		return 204
	}
	httpClient := &http.Client{}
	req, err := http.NewRequest(http.MethodDelete, url, nil)
	if err != nil {
		Fatal(HTTP_ERROR, "%s new request failed: %v", apiMsg, err)
	}
	resp, err := httpClient.Do(req)
	if err != nil {
		printHorizonRestError(apiMsg, err)
	}
	defer resp.Body.Close()
	httpCode = resp.StatusCode
	Verbose("HTTP code: %d", httpCode)
	if !isGoodCode(httpCode, goodHttpCodes) {
		Fatal(HTTP_ERROR, "bad HTTP code %d from %s: %s", httpCode, apiMsg, GetRespBodyAsString(resp.Body))
	}
	return
}

// HorizonPutPost runs a PUT or POST to the anax api to create or update a resource.
// If the list of goodHttpCodes is not empty and none match the actual http code, it will exit with an error. Otherwise the actual code is returned.
func HorizonPutPost(method string, urlSuffix string, goodHttpCodes []int, body interface{}) (httpCode int, resp_body string) {
	url := GetHorizonUrlBase() + "/" + urlSuffix
	apiMsg := method + " " + url
	Verbose(apiMsg)
	if IsDryRun() {
		return 201, ""
	}
	httpClient := &http.Client{}

	// Prepare body
	var jsonBytes []byte
	bodyIsBytes := false
	switch b := body.(type) {
	// If the body is a byte array or string, we treat it like a file being uploaded (not multi-part)
	case []byte:
		jsonBytes = b
		bodyIsBytes = true
	case string:
		jsonBytes = []byte(b)
		bodyIsBytes = true
	// Else it is a struct so assume it should be sent as json
	default:
		var err error
		jsonBytes, err = json.Marshal(body)
		if err != nil {
			Fatal(JSON_PARSING_ERROR, "failed to marshal body for %s: %v", apiMsg, err)
		}
	}
	requestBody := bytes.NewBuffer(jsonBytes)

	// Create the request and run it
	req, err := http.NewRequest(method, url, requestBody)
	if err != nil {
		Fatal(HTTP_ERROR, "%s new request failed: %v", apiMsg, err)
	}
	req.Header.Add("Accept", "application/json")
	if bodyIsBytes {
		req.Header.Add("Content-Length", strconv.Itoa(len(jsonBytes)))
	} else {
		req.Header.Add("Content-Type", "application/json")
	}
	resp, err := httpClient.Do(req)
	if err != nil {
		printHorizonRestError(apiMsg, err)
	}

	// Process the response
	defer resp.Body.Close()
	httpCode = resp.StatusCode
	Verbose("HTTP code: %d", httpCode)

	resp_body = GetRespBodyAsString(resp.Body)
	if !isGoodCode(httpCode, goodHttpCodes) {
		Fatal(HTTP_ERROR, "bad HTTP code %d from %s: %s", httpCode, apiMsg, resp_body)
	}
	return
}

// get a value keyed by key in a file. The file contains key=value for each line.
func GetEnvVarFromFile(filename string, key string) (string, error) {
	fHandle, err := os.Open(filename)
	if err != nil {
		if os.IsNotExist(err) {
			return "", nil
		} else {
			return "", err
		}
	}
	defer fHandle.Close()

	scanner := bufio.NewScanner(fHandle)
	for scanner.Scan() {
		lineContent := string(scanner.Bytes())
		if strings.Contains(lineContent, key) {
			key_value := strings.Split(lineContent, "=")
			// comment line
			if strings.Contains(key_value[0], "#") {
				continue
			} else if len(key_value) > 1 {
				// trim the leading and trailing space, single quote and double quotes
				s := key_value[1]
				s = strings.TrimSpace(s)
				s = strings.Trim(s, "'")
				s = strings.Trim(s, "\"")
				return s, nil
			} else {
				return "", nil
			}
		}
	}
	if err := scanner.Err(); err != nil {
		return "", err
	}
	return "", nil
}

// Get the anax configuration from the given configuration file.
func GetAnaxConfig(configFile string) (*config.HorizonConfig, error) {
	_, err := os.Stat(configFile)
	if os.IsNotExist(err) {
		return nil, nil
	}

	if byteValue, err := ioutil.ReadFile(configFile); err != nil {
		return nil, err
	} else {
		var anaxConfig config.HorizonConfig
		if err := json.Unmarshal(byteValue, &anaxConfig); err != nil {
			return nil, fmt.Errorf("Failed to unmarshal bytes. %v", err)
		} else {
			return &anaxConfig, nil
		}
	}
}

// Get exchange url from /etc/default/horizon file. if not set, check /etc/horizon/anax.json file
func GetExchangeUrlFromAnax() string {
	if value, err := GetEnvVarFromFile(ANAX_OVERWRITE_FILE, "HZN_EXCHANGE_URL"); err != nil {
		Verbose(fmt.Sprintf("Error getting HZN_EXCHANGE_URL from %v. %v", ANAX_OVERWRITE_FILE, err))
	} else if value != "" {
		return value
	}

	if anaxConfig, err := GetAnaxConfig(ANAX_CONFIG_FILE); err != nil {
		Verbose(fmt.Sprintf("Error getting ExchangeUrl from %v. %v", ANAX_CONFIG_FILE, err))
	} else if anaxConfig != nil {
		return anaxConfig.Edge.ExchangeURL
	}

	return ""
}

// GetExchangeUrl returns the exchange url from the env var or anax api
func GetExchangeUrl() string {
	exchUrl := os.Getenv("HZN_EXCHANGE_URL")
	if exchUrl == "" {
		Verbose("HZN_EXCHANGE_URL is not set, get it from horizon agent configuration on the node.")
		value := GetExchangeUrlFromAnax()
		if value != "" {
			exchUrl = value
		} else {
			Verbose("Could not get the exchange url from the horizon agent, using default value: %v", DEFAULT_EXCHANGE_URL)
			exchUrl = DEFAULT_EXCHANGE_URL
		}
	}

	exchUrl = strings.TrimSuffix(exchUrl, "/") // anax puts a trailing slash on it
	if Opts.UsingApiKey || os.Getenv("USING_API_KEY") == "1" {
		re := regexp.MustCompile(`edgenode$`)
		exchUrl = re.ReplaceAllLiteralString(exchUrl, "edge")
	}

	Verbose("The exchange url: %v", exchUrl)
	return exchUrl
}

func printHorizonExchRestError(apiMethod string, err error) {
	if os.Getenv("HZN_EXCHANGE_URL") == "" {
		Fatal(HTTP_ERROR, "Can't connect to the Horizon Exchange REST API to run %s. Set HZN_EXCHANGE_URL to use an Exchange other than the one the Horizon Agent is currently configured for. Specific error is: %v", apiMethod, err)
	} else {
		Fatal(HTTP_ERROR, "Can't connect to the Horizon Exchange REST API to run %s. Maybe HZN_EXCHANGE_URL is set incorrectly? Or unset HZN_EXCHANGE_URL to use the Exchange that the Horizon Agent is configured for. Specific error is: %v", apiMethod, err)
	}
}

// ExchangeGet runs a GET to the exchange api and fills in the specified json structure. If the structure is just a string, fill in the raw json.
// If the list of goodHttpCodes is not empty and none match the actual http code, it will exit with an error. Otherwise the actual code is returned.
func ExchangeGet(urlBase string, urlSuffix string, credentials string, goodHttpCodes []int, structure interface{}) (httpCode int) {
	url := urlBase + "/" + urlSuffix
	apiMsg := http.MethodGet + " " + url
	Verbose(apiMsg)
	httpClient := &http.Client{}
	req, err := http.NewRequest(http.MethodGet, url, nil)
	if err != nil {
		Fatal(HTTP_ERROR, "%s new request failed: %v", apiMsg, err)
	}
	req.Header.Add("Accept", "application/json")
	if credentials != "" {
		req.Header.Add("Authorization", fmt.Sprintf("Basic %v", base64.StdEncoding.EncodeToString([]byte(credentials))))
	}
	resp, err := httpClient.Do(req)
	if err != nil {
		printHorizonExchRestError(apiMsg, err)
	}
	defer resp.Body.Close()
	bodyBytes, err := ioutil.ReadAll(resp.Body)
	if err != nil {
		Fatal(HTTP_ERROR, "failed to read body response from %s: %v", apiMsg, err)
	}
	httpCode = resp.StatusCode
	Verbose("HTTP code: %d", httpCode)
	if !isGoodCode(httpCode, goodHttpCodes) {
		Fatal(HTTP_ERROR, "bad HTTP code %d from %s, output: %s", httpCode, apiMsg, string(bodyBytes))
	}

	if len(bodyBytes) > 0 && structure != nil { // the DP front-end of exchange will return nothing when auth problem
		switch s := structure.(type) {
		case *[]byte:
			// This is the signal that they want the raw body back
			*s = bodyBytes
		case *string:
			// If the structure to fill in is just a string, unmarshal/remarshal it to get it in json indented form, and then return as a string
			//todo: this gets it in json indented form, but also returns the fields in random order (because they were interpreted as a map)
			var jsonStruct interface{}
			err = json.Unmarshal(bodyBytes, &jsonStruct)
			if err != nil {
				Fatal(JSON_PARSING_ERROR, "failed to unmarshal exchange body response from %s: %v", apiMsg, err)
			}
			jsonBytes, err := json.MarshalIndent(jsonStruct, "", JSON_INDENT)
			if err != nil {
				Fatal(JSON_PARSING_ERROR, "failed to marshal exchange output from %s: %v", apiMsg, err)
			}
			*s = string(jsonBytes)
		default:
			err = json.Unmarshal(bodyBytes, structure)
			if err != nil {
				Fatal(JSON_PARSING_ERROR, "failed to unmarshal exchange body response from %s: %v", apiMsg, err)
			}
		}
	}
	return
}

// ExchangePutPost runs a PUT or POST to the exchange api to create of update a resource. If body is a string, it will be given to the exchange
// as json. Otherwise the struct will be marshaled to json.
// If the list of goodHttpCodes is not empty and none match the actual http code, it will exit with an error. Otherwise the actual code is returned.
func ExchangePutPost(method string, urlBase string, urlSuffix string, credentials string, goodHttpCodes []int, body interface{}) (httpCode int) {
	url := urlBase + "/" + urlSuffix
	apiMsg := method + " " + url
	Verbose(apiMsg)
	if IsDryRun() {
		return 201
	}
	httpClient := &http.Client{}

	// Prepare body
	var jsonBytes []byte
	bodyIsBytes := false
	switch b := body.(type) {
	// If the body is a byte array, we treat it like a file being uploaded (not multi-part)
	case []byte:
		jsonBytes = b
		bodyIsBytes = true
	case string:
		jsonBytes = []byte(b)
	default:
		var err error
		jsonBytes, err = json.Marshal(body)
		if err != nil {
			Fatal(JSON_PARSING_ERROR, "failed to marshal exchange body for %s: %v", apiMsg, err)
		}
	}
	requestBody := bytes.NewBuffer(jsonBytes)

	// Create the request and run it
	req, err := http.NewRequest(method, url, requestBody)
	if err != nil {
		Fatal(HTTP_ERROR, "%s new request failed: %v", apiMsg, err)
	}
	req.Header.Add("Accept", "application/json")
	if bodyIsBytes {
		req.Header.Add("Content-Length", strconv.Itoa(len(jsonBytes)))
	} else {
		req.Header.Add("Content-Type", "application/json")
	}
	if credentials != "" {
		req.Header.Add("Authorization", fmt.Sprintf("Basic %v", base64.StdEncoding.EncodeToString([]byte(credentials))))
	} // else it is an anonymous call
	resp, err := httpClient.Do(req)
	if err != nil {
		printHorizonExchRestError(apiMsg, err)
	}
	defer resp.Body.Close()
	httpCode = resp.StatusCode
	Verbose("HTTP code: %d", httpCode)
	if !isGoodCode(httpCode, goodHttpCodes) {
		bodyBytes, err := ioutil.ReadAll(resp.Body)
		if err != nil {
			Fatal(HTTP_ERROR, "failed to read exchange body response from %s: %v", apiMsg, err)
		}
		respMsg := exchange.PostDeviceResponse{}
		err = json.Unmarshal(bodyBytes, &respMsg)
		if err != nil {
			Fatal(HTTP_ERROR, "bad HTTP code %d from %s: %s", httpCode, apiMsg, string(bodyBytes))
		}
		Fatal(HTTP_ERROR, "bad HTTP code %d from %s: %s, %s", httpCode, apiMsg, respMsg.Code, respMsg.Msg)
	}
	return
}

// ExchangeDelete deletes a resource via the exchange api.
// If the list of goodHttpCodes is not empty and none match the actual http code, it will exit with an error. Otherwise the actual code is returned.
func ExchangeDelete(urlBase string, urlSuffix string, credentials string, goodHttpCodes []int) (httpCode int) {
	url := urlBase + "/" + urlSuffix
	apiMsg := http.MethodDelete + " " + url
	Verbose(apiMsg)
	if IsDryRun() {
		return 204
	}
	httpClient := &http.Client{}
	req, err := http.NewRequest(http.MethodDelete, url, nil)
	if err != nil {
		Fatal(HTTP_ERROR, "%s new request failed: %v", apiMsg, err)
	}
	req.Header.Add("Authorization", fmt.Sprintf("Basic %v", base64.StdEncoding.EncodeToString([]byte(credentials))))
	resp, err := httpClient.Do(req)
	if err != nil {
		printHorizonExchRestError(apiMsg, err)
	}
	// delete never returns a body
	httpCode = resp.StatusCode
	Verbose("HTTP code: %d", httpCode)
	if !isGoodCode(httpCode, goodHttpCodes) {
		Fatal(HTTP_ERROR, "bad HTTP code %d from %s", httpCode, apiMsg)
	}
	return
}

func ConvertTime(unixSeconds uint64) string {
	if unixSeconds == 0 {
		return ""
	}
	return time.Unix(int64(unixSeconds), 0).String()
}

// find correct credentials to use. Use -u or -n if one of them is not empty.
// If both are empty, use HZN_EXCHANGE_USER_AUTH first, if it is not set use HZN_EXCHANGE_NODE_AUTH.
func GetExchangeAuth(userPw string, nodeIdTok string) string {
	credToUse := ""

	if userPw != "" {
		credToUse = userPw
	} else {
		if nodeIdTok != "" {
			credToUse = nodeIdTok
		} else {
			if tmpU := WithDefaultEnvVar(&userPw, "HZN_EXCHANGE_USER_AUTH"); *tmpU != "" {
				credToUse = *tmpU
			} else if tmpN := WithDefaultEnvVar(&nodeIdTok, "HZN_EXCHANGE_NODE_AUTH"); *tmpN != "" {
				credToUse = *tmpN
			}
		}
	}

	if credToUse == "" {
		Fatal(CLI_INPUT_ERROR, "exchange authentication must be specified with one of the following: the -u flag, the -n flag, HZN_EXCHANGE_USER_AUTH or HZN_EXCHANGE_NODE_AUTH")
	}

	return credToUse
}

// set env variable ARCH if it is not set
func SetDefaultArch() {
	arch := os.Getenv("ARCH")
	if arch == "" {
		os.Setenv("ARCH", runtime.GOARCH)
	}
}

// get the default private or public key file name
func GetDefaultSigningKeyFile(isPublic bool) (string, error) {
<<<<<<< HEAD
	if c_user, err := user.Current(); err != nil {
		return "", fmt.Errorf("Failed to get current os user. %v", err)
	} else {
		if isPublic {
			return filepath.Join(c_user.HomeDir, DEFAULT_PUBLIC_KEY_FILE), nil
		} else {
			return filepath.Join(c_user.HomeDir, DEFAULT_PRIVATE_KEY_FILE), nil
		}
=======
	// we have to use $HOME for now because os/user is not implemented on some plateforms
	home_dir := os.Getenv("HOME")
	if home_dir == "" {
		home_dir = "/tmp/keys"
	}

	if isPublic {
		return filepath.Join(home_dir, DEFAULT_PUBLIC_KEY_FILE), nil
	} else {
		return filepath.Join(home_dir, DEFAULT_PRIVATE_KEY_FILE), nil
>>>>>>> 32f4a2cf
	}
}

// Gets default keys if not set, verify key files exist.
func VerifySigningKeyInput(keyFile string, isPublic bool) string {
	var err error
	// get default file names if input is empty
	if keyFile == "" {
		if keyFile, err = GetDefaultSigningKeyFile(isPublic); err != nil {
			Fatal(CLI_GENERAL_ERROR, err.Error())
		}
	}

	// convert to absolute path
	if keyFile, err = filepath.Abs(keyFile); err != nil {
		Fatal(CLI_GENERAL_ERROR, "Failed to get absolute path for file %v. %v", keyFile, err)
	}

	// check file exist
	if _, err := os.Stat(keyFile); os.IsNotExist(err) {
		Fatal(CLI_GENERAL_ERROR, "%v. Please create the signing key.", err)
	}
	return keyFile
}

<<<<<<< HEAD
=======
// get default keys if needed and verify them.
// this function is used by `hzn exhcange pattern/service publish
func GetSigningKeys(privKeyFilePath, pubKeyFilePath string) (string, string) {

	// if the -k is specified but -K is not specified, then do not get public key default.
	// the public key will not be stored with the resource.
	defaultPublicKey := true
	if privKeyFilePath != "" && pubKeyFilePath == "" {
		defaultPublicKey = false
	}

	// get default private key
	privKeyFilePath_tmp := WithDefaultEnvVar(&privKeyFilePath, "HZN_PRIVATE_KEY_FILE")
	privKeyFilePath = VerifySigningKeyInput(*privKeyFilePath_tmp, false)

	// get default public key
	if defaultPublicKey {
		pubKeyFilePath_tmp := WithDefaultEnvVar(&pubKeyFilePath, "HZN_PUBLIC_KEY_FILE")
		pubKeyFilePath = VerifySigningKeyInput(*pubKeyFilePath_tmp, true)
	}
	return privKeyFilePath, pubKeyFilePath
}

>>>>>>> 32f4a2cf
/* Do not need at the moment, but keeping for reference...
// Run a command with optional stdin and args, and return stdout, stderr
func RunCmd(stdinBytes []byte, commandString string, args ...string) ([]byte, []byte) {
	// For debug, build the full cmd string
	cmdStr := commandString
	for _, a := range args {
		cmdStr += " " + a
	}
	if stdinBytes != nil { cmdStr += " < stdin" }
	Verbose("running: %v\n", cmdStr)

	// Create the command object with its args
	cmd := exec.Command(commandString, args...)
	if cmd == nil { Fatal(EXEC_CMD_ERROR, "did not get a command object") }

	var stdin io.WriteCloser
	//var jInbytes []byte
	var err error
	if stdinBytes != nil {
		// Create the std in pipe
		stdin, err = cmd.StdinPipe()
		if err != nil { Fatal(EXEC_CMD_ERROR, "Could not get Stdin pipe, error: %v", err) }
		// Read the input file
		//jInbytes, err = ioutil.ReadFile(stdinFilename)
		//if err != nil { Fatal(EXEC_CMD_ERROR,"Unable to read " + stdinFilename + " file, error: %v", err) }
	}
	// Create the stdout pipe to hold the output from the command
	stdout, err := cmd.StdoutPipe()
	if err != nil { Fatal(EXEC_CMD_ERROR,"could not retrieve output from command, error: %v", err) }
	// Create the stderr pipe to hold the errors from the command
	stderr, err := cmd.StderrPipe()
	if err != nil { Fatal(EXEC_CMD_ERROR,"could not retrieve stderr from command, error: %v", err) }

	// Start the command, which will block for input from stdin if the cmd reads from it
	err = cmd.Start()
	if err != nil { Fatal(EXEC_CMD_ERROR,"Unable to start command, error: %v", err) }

	if stdinBytes != nil {
		// Send in the std in bytes
		_, err = stdin.Write(stdinBytes)
		if err != nil { Fatal(EXEC_CMD_ERROR, "Unable to write to stdin of command, error: %v", err) }
		// Close std in so that the command will begin to execute
		err = stdin.Close()
		if err != nil { Fatal(EXEC_CMD_ERROR, "Unable to close stdin, error: %v", err) }
	}

	err = error(nil)
	// Read the output from stdout and stderr into byte arrays
	// stdoutBytes, err := readPipe(stdout)
	stdoutBytes, err := ioutil.ReadAll(stdout)
	if err != nil { Fatal(EXEC_CMD_ERROR,"could not read stdout, error: %v", err) }
	// stderrBytes, err := readPipe(stderr)
	stderrBytes, err := ioutil.ReadAll(stderr)
	if err != nil { Fatal(EXEC_CMD_ERROR,"could not read stderr, error: %v", err) }

	// Now block waiting for the command to complete
	err = cmd.Wait()
	if err != nil { Fatal(EXEC_CMD_ERROR, "command failed: %v, stderr: %s", err, string(stderrBytes)) }

	return stdoutBytes, stderrBytes
}
*/

/* Will probably need this....
func getString(v interface{}) string {
	if reflect.ValueOf(v).IsNil() { return "" }
	return fmt.Sprintf("%v", reflect.Indirect(reflect.ValueOf(v)))
}
*/<|MERGE_RESOLUTION|>--- conflicted
+++ resolved
@@ -14,10 +14,6 @@
 	"io/ioutil"
 	"net/http"
 	"os"
-<<<<<<< HEAD
-	"os/user"
-=======
->>>>>>> 32f4a2cf
 	"path/filepath"
 	"regexp"
 	"runtime"
@@ -875,16 +871,6 @@
 
 // get the default private or public key file name
 func GetDefaultSigningKeyFile(isPublic bool) (string, error) {
-<<<<<<< HEAD
-	if c_user, err := user.Current(); err != nil {
-		return "", fmt.Errorf("Failed to get current os user. %v", err)
-	} else {
-		if isPublic {
-			return filepath.Join(c_user.HomeDir, DEFAULT_PUBLIC_KEY_FILE), nil
-		} else {
-			return filepath.Join(c_user.HomeDir, DEFAULT_PRIVATE_KEY_FILE), nil
-		}
-=======
 	// we have to use $HOME for now because os/user is not implemented on some plateforms
 	home_dir := os.Getenv("HOME")
 	if home_dir == "" {
@@ -895,7 +881,6 @@
 		return filepath.Join(home_dir, DEFAULT_PUBLIC_KEY_FILE), nil
 	} else {
 		return filepath.Join(home_dir, DEFAULT_PRIVATE_KEY_FILE), nil
->>>>>>> 32f4a2cf
 	}
 }
 
@@ -921,8 +906,6 @@
 	return keyFile
 }
 
-<<<<<<< HEAD
-=======
 // get default keys if needed and verify them.
 // this function is used by `hzn exhcange pattern/service publish
 func GetSigningKeys(privKeyFilePath, pubKeyFilePath string) (string, string) {
@@ -946,7 +929,6 @@
 	return privKeyFilePath, pubKeyFilePath
 }
 
->>>>>>> 32f4a2cf
 /* Do not need at the moment, but keeping for reference...
 // Run a command with optional stdin and args, and return stdout, stderr
 func RunCmd(stdinBytes []byte, commandString string, args ...string) ([]byte, []byte) {
