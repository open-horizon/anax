package agreement

import (
	"encoding/json"
	"errors"
	"fmt"
	"github.com/boltdb/bolt"
	"github.com/golang/glog"
	"github.com/open-horizon/anax/citizenscientist"
	"github.com/open-horizon/anax/config"
	"github.com/open-horizon/anax/device"
	"github.com/open-horizon/anax/events"
	"github.com/open-horizon/anax/exchange"
	"github.com/open-horizon/anax/governance"
	"github.com/open-horizon/anax/persistence"
	"github.com/open-horizon/anax/policy"
	"github.com/open-horizon/anax/worker"
	gwhisper "github.com/open-horizon/go-whisper"
	"net/http"
	"net/url"
	"reflect"
	"runtime"
	"strconv"
	"strings"
	"time"
)

// must be safely-constructed!!
type AgreementWorker struct {
	worker.Worker       // embedded field
	db                  *bolt.DB
	httpClient          *http.Client
	userId              string
	deviceId            string
	deviceToken         string
	protocols           map[string]bool
	pm                  *policy.PolicyManager
	bcClientInitialized bool
}

func NewAgreementWorker(config *config.HorizonConfig, db *bolt.DB, pm *policy.PolicyManager) *AgreementWorker {
	messages := make(chan events.Message)
	commands := make(chan worker.Command, 100)

	id, _ := device.Id()

	worker := &AgreementWorker{
		Worker: worker.Worker{
			Manager: worker.Manager{
				Config:   config,
				Messages: messages,
			},

			Commands: commands,
		},

<<<<<<< HEAD
		db:         db,
		httpClient: &http.Client{},
		protocols:  make(map[string]bool),
		pm:         pm,
		deviceId:   id,

		// TODO: this needs to be read from the db and "token_valid" set to false (using persistence.InvalidateExchangeDeviceToken)
		deviceToken: "", // set by incoming event or read from database directly
=======
		db:                  db,
		httpClient:          &http.Client{},
		protocols:           make(map[string]bool),
		pm:                  pm,
		bcClientInitialized: false,
>>>>>>> 4b80eb1c
	}

	glog.Info("Starting Agreement worker")
	worker.start()
	return worker
}

func (w *AgreementWorker) Messages() chan events.Message {
	return w.Worker.Manager.Messages
}

func (w *AgreementWorker) NewEvent(incoming events.Message) {

	switch incoming.(type) {
	case *events.EdgeRegisteredExchangeMessage:
		msg, _ := incoming.(*events.EdgeRegisteredExchangeMessage)
		w.Commands <- NewDeviceRegisteredCommand(msg.Token())

	case *events.PolicyCreatedMessage:
		msg, _ := incoming.(*events.PolicyCreatedMessage)

		switch msg.Event().Id {
		case events.NEW_POLICY:
			w.Commands <- NewAdvertisePolicyCommand(msg.PolicyFile())
		default:
			glog.Errorf("AgreementWorker received Unsupported event: %v", incoming.Event().Id)
		}

	case *events.WhisperReceivedMessage:
		msg, _ := incoming.(*events.WhisperReceivedMessage)

		// TODO: When we replace this with telehash, check to see if the protocol in the message
		// is already known to us. For now, whisper doesnt put the topic in the message so we have
		// now way of checking.
		agCmd := NewReceivedProposalCommand(*msg)
		w.Commands <- agCmd

	case *events.BlockchainClientInitilizedMessage:
		msg, _ := incoming.(*events.BlockchainClientInitilizedMessage)
		switch msg.Event().Id {
		case events.BC_CLIENT_INITIALIZED:
			w.bcClientInitialized = true
		}

	default: //nothing
	}

	return
}

func (w *AgreementWorker) start() {

	glog.Info(logString(fmt.Sprintf("started")))

	// If there is no edge config then there is nothing to init on the edge
	if w.Worker.Manager.Config.Edge == (config.Config{}) {
		return
	}

	// Enter the command processing loop. Initialization is complete so wait for commands to
	// perform. Commands are created as the result of events that are triggered elsewhere
	// in the system.
	go func() {

		// Sync up between what's in our database versus what's in the exchange, and make sure that the policy manager's
		// agreement counts are correct. The governance routine will cancel any agreements whose state might have changed
		// while the agbot was down. We will also check to make sure that policies havent changed. If they have, then
		// we will cancel agreements and allow them to re-negotiate.
		if err := w.syncOnInit(); err != nil {
			glog.Errorf(logString(fmt.Sprintf("Terminating, unable to sync up, error: %v", err)))
			return
		}

		// If the device is registered, start heartbeating. If the device isn't registered yet, then we will
		// start heartbeating when the registration event comes in.
		if w.deviceToken != "" {
			targetURL := w.Manager.Config.Edge.ExchangeURL + "devices/" + w.deviceId + "/heartbeat?token=" + w.deviceToken
			go exchange.Heartbeat(w.httpClient, targetURL, w.Worker.Manager.Config.Edge.ExchangeHeartbeat)
		}

		// Publish what we have for the world to see
		if err := w.advertiseAllPolicies(w.Worker.Manager.Config.Edge.PolicyPath); err != nil {
			glog.Errorf(logString(fmt.Sprintf("unable to advertise policies with exchange, error: %v", err)))
		}

		for {
			glog.V(2).Infof(logString(fmt.Sprintf("blocking for commands")))
			command := <-w.Commands
			glog.V(2).Infof(logString(fmt.Sprintf("received command: %T", command)))

			switch command.(type) {
			case *DeviceRegisteredCommand:
				cmd, _ := command.(*DeviceRegisteredCommand)
				w.handleDeviceRegistered(cmd)

			case *TerminateCommand:
				cmd, _ := command.(*TerminateCommand)
				glog.Errorf(logString(fmt.Sprintf("terminating, reason: %v", cmd.reason)))
				return

			case *AdvertisePolicyCommand:
				cmd, _ := command.(*AdvertisePolicyCommand)

				if newPolicy, err := policy.ReadPolicyFile(cmd.PolicyFile); err != nil {
					glog.Errorf(logString(fmt.Sprintf("unable to read policy file %v into memory, error: %v", cmd.PolicyFile, err)))
				} else if err := w.pm.AddPolicy(newPolicy); err != nil {
					glog.Errorf(logString(fmt.Sprintf("policy name is a duplicate, not added, error: %v", err)))
				} else {

					// Publish what we have for the world to see
					if err := w.advertiseAllPolicies(w.Worker.Manager.Config.Edge.PolicyPath); err != nil {
						glog.Errorf(logString(fmt.Sprintf("unable to advertise policies with exchange, error: %v", err)))
					}
				}

			case *ReceivedProposalCommand:
				cmd, _ := command.(*ReceivedProposalCommand)

				protocolHandler := citizenscientist.NewProtocolHandler(w.Config.Edge.GethURL, w.pm)

				if proposal, err := protocolHandler.ValidateProposal(cmd.Msg.Payload()); err != nil {
					glog.Errorf(logString(fmt.Sprintf("discarding message: %v due to %v", cmd.Msg.Payload(), err)))
				} else if tcPolicy, err := policy.DemarshalPolicy(proposal.TsAndCs); err != nil {
					glog.Errorf(logString(fmt.Sprintf("received error demarshalling TsAndCs, %v", err)))
				} else if reply, err := protocolHandler.DecideOnProposal(proposal, cmd.Msg.From(), w.deviceId); err != nil {
					glog.Errorf(logString(fmt.Sprintf("respond to proposal with error: %v", err)))
				} else if _, err := persistence.NewEstablishedAgreement(w.db, tcPolicy.Header.Name, proposal.AgreementId, proposal.ConsumerId, cmd.Msg.Payload(), citizenscientist.PROTOCOL_NAME, tcPolicy.APISpecs[0].SpecRef); err != nil {
					glog.Errorf(logString(fmt.Sprintf("error persisting new pending agreement: %v", proposal.AgreementId)))
				} else if err := w.RecordReply(proposal, reply, citizenscientist.PROTOCOL_NAME, cmd); err != nil {
					glog.Errorf(logString(fmt.Sprintf("unable to record reply %v, error: %v", *reply, err)))
				}
			default:
				glog.Errorf("Unknown command (%T): %v", command, command)
			}

			glog.V(5).Infof(logString(fmt.Sprintf("handled command")))
			runtime.Gosched()
		}

	}()

	glog.Info(logString(fmt.Sprintf("waiting for commands.")))

}

func (w *AgreementWorker) handleDeviceRegistered(cmd *DeviceRegisteredCommand) {

	w.deviceToken = cmd.Token

	// Start the go thread that heartbeats to the exchange
	targetURL := w.Manager.Config.Edge.ExchangeURL + "devices/" + w.deviceId + "/heartbeat?token=" + w.deviceToken
	go exchange.Heartbeat(w.httpClient, targetURL, w.Worker.Manager.Config.Edge.ExchangeHeartbeat)

}

func (w *AgreementWorker) RecordReply(proposal *citizenscientist.Proposal, reply *citizenscientist.ProposalReply, protocol string, cmd *ReceivedProposalCommand) error {
	if reply != nil {
		// Update the state in the database
		if _, err := persistence.AgreementStateAccepted(w.db, proposal.AgreementId, protocol, cmd.Msg.Payload(), proposal.Address, reply.Signature); err != nil {
			return errors.New(logString(fmt.Sprintf("received error updating database state, %v", err)))

			// Update the state in the exchange
		} else if tcPolicy, err := policy.DemarshalPolicy(proposal.TsAndCs); err != nil {
			return errors.New(logString(fmt.Sprintf("received error demarshalling TsAndCs, %v", err)))
		} else if err := w.recordAgreementState(proposal.AgreementId, tcPolicy.APISpecs[0].SpecRef, "Agree to proposal"); err != nil {
			return errors.New(logString(fmt.Sprintf("received error setting state for agreement %v", err)))
		} else {

			// Publish the "agreement reached" event to the message bus so that torrent can start downloading the workload
			// hash is same as filename w/out extension
			hashes := make(map[string]string, 0)
			signatures := make(map[string]string, 0)
			for _, image := range tcPolicy.Workloads[0].Torrent.Images {
				bits := strings.Split(image.File, ".")
				if len(bits) < 2 {
					return errors.New(fmt.Sprintf("Ill-formed image filename: %v", bits))
				} else {
					hashes[image.File] = bits[0]
				}
				signatures[image.File] = image.Signature
			}
			if url, err := url.Parse(tcPolicy.Workloads[0].Torrent.Url); err != nil {
				return errors.New(fmt.Sprintf("Ill-formed URL: %v", tcPolicy.Workloads[0].Torrent.Url))
			} else {
				wc := gwhisper.NewConfigure("", *url, hashes, signatures, tcPolicy.Workloads[0].Deployment, tcPolicy.Workloads[0].DeploymentSignature, tcPolicy.Workloads[0].DeploymentUserInfo)
				lc := new(events.AgreementLaunchContext)
				lc.Configure = wc
				lc.AgreementId = proposal.AgreementId

				// get environmental settings for the workload
				envAdds := make(map[string]string)
				sensorUrl := tcPolicy.APISpecs[0].SpecRef
				if envAdds, err = w.GetWorkloadPreference(sensorUrl); err != nil {
					glog.Errorf("Error: %v", err)
				}
				envAdds[config.ENVVAR_PREFIX+"AGREEMENTID"] = proposal.AgreementId
				envAdds[config.ENVVAR_PREFIX+"CONTRACT"] = w.Config.Edge.DVPrefix + proposal.AgreementId
				envAdds[config.ENVVAR_PREFIX+"CONFIGURE_NONCE"] = proposal.AgreementId
				envAdds["DEVICE_ID"] = w.deviceId

				lc.EnvironmentAdditions = &envAdds
				lc.AgreementProtocol = citizenscientist.PROTOCOL_NAME
				w.Worker.Manager.Messages <- events.NewAgreementMessage(events.AGREEMENT_REACHED, lc)
			}
		}

	} else {

		if _, err := persistence.ArchiveEstablishedAgreement(w.db, proposal.AgreementId, protocol); err != nil {
			return errors.New(logString(fmt.Sprintf("received error deleting agreement from db %v", err)))
		}

	}

	return nil
}

func (w *AgreementWorker) syncOnInit() error {

	glog.V(3).Infof(logString("beginning sync up."))

	protocolHandler := citizenscientist.NewProtocolHandler(w.Config.Edge.GethURL, w.pm)

	// Loop through our database and check each record for accuracy with the exchange and the blockchain
	if agreements, err := persistence.FindEstablishedAgreements(w.db, citizenscientist.PROTOCOL_NAME, []persistence.EAFilter{}); err == nil {

		// If there are agreemens in the database then we will assume that the device is already registered
		for _, ag := range agreements {

			// If the agreement has received a reply then we just need to make sure that the policy manager's agreement counts
			// are correct. Even for already timedout agreements, the governance process will cleanup old and outdated agreements,
			// so we don't need to do anything here.
			if ag.AgreementAcceptedTime != 0 {
				if proposal, err := protocolHandler.DemarshalProposal(ag.Proposal); err != nil {
					glog.Errorf(logString(fmt.Sprintf("unable to demarshal proposal for agreement %v, error %v", ag.CurrentAgreementId, err)))
				} else if pol, err := policy.DemarshalPolicy(proposal.ProducerPolicy); err != nil {
					glog.Errorf(logString(fmt.Sprintf("unable to demarshal policy for agreement %v, error %v", ag.CurrentAgreementId, err)))
				} else if existingPol := w.pm.GetPolicy(pol.Header.Name); existingPol == nil {
					glog.Errorf(logString(fmt.Sprintf("agreement %v has a policy %v that doesn't exist anymore", ag.CurrentAgreementId, pol.Header.Name)))
					w.Messages() <- events.NewInitAgreementCancelationMessage(events.AGREEMENT_ENDED, governance.CANCEL_POLICY_CHANGED, citizenscientist.PROTOCOL_NAME, ag.CurrentAgreementId, ag.CurrentDeployment)

				} else if err := w.pm.MatchesMine(pol); err != nil {
					glog.Errorf(logString(fmt.Sprintf("agreement %v has a policy %v that has changed.", ag.CurrentAgreementId, pol.Header.Name)))
					w.Messages() <- events.NewInitAgreementCancelationMessage(events.AGREEMENT_ENDED, governance.CANCEL_POLICY_CHANGED, citizenscientist.PROTOCOL_NAME, ag.CurrentAgreementId, ag.CurrentDeployment)

				} else if err := w.pm.AttemptingAgreement(existingPol, ag.CurrentAgreementId); err != nil {
					glog.Errorf(logString(fmt.Sprintf("cannot update agreement count for %v, error: %v", ag.CurrentAgreementId, err)))
				} else if err := w.pm.FinalAgreement(existingPol, ag.CurrentAgreementId); err != nil {
					glog.Errorf(logString(fmt.Sprintf("cannot update agreement count for %v, error: %v", ag.CurrentAgreementId, err)))

					// There is a small window where an agreement might not have been recorded in the exchange. Let's just make sure.
				} else {

					var exchangeAgreement map[string]exchange.DeviceAgreement
					var resp interface{}
					resp = new(exchange.AllDeviceAgreementsResponse)
					targetURL := w.Worker.Manager.Config.Edge.ExchangeURL + "devices/" + w.deviceId + "/agreements/" + ag.CurrentAgreementId + "?token=" + w.deviceToken
					for {
						if err, tpErr := exchange.InvokeExchange(w.httpClient, "GET", targetURL, nil, &resp); err != nil {
							return err
						} else if tpErr != nil {
							glog.V(5).Infof(err.Error())
							time.Sleep(10 * time.Second)
							continue
						} else {
							exchangeAgreement = resp.(*exchange.AllDeviceAgreementsResponse).Agreements
							glog.V(5).Infof(logString(fmt.Sprintf("found agreements %v in the exchange.", exchangeAgreement)))
							break
						}
					}

					if _, there := exchangeAgreement[ag.CurrentAgreementId]; !there {
						glog.V(3).Infof(logString(fmt.Sprintf("agreement %v missing from exchange, adding it back in.", ag.CurrentAgreementId)))
						state := ""
						if ag.AgreementFinalizedTime != 0 {
							state = "Finalized Agreement"
						} else if ag.AgreementAcceptedTime != 0 {
							state = "Agree to proposal"
						} else {
							state = "unknown"
						}
						w.recordAgreementState(ag.CurrentAgreementId, pol.APISpecs[0].SpecRef, state)
					}
					glog.V(3).Infof(logString(fmt.Sprintf("added agreement %v to policy agreement counter.", ag.CurrentAgreementId)))
				}

				// This state should never occur, but could if there was an error along the way. It means that a DB record
				// was created for this agreement but the record was never updated with the accepted time, which is supposed to occur
				// immediately following creation of the record. A record in this state needs to be deleted.
			} else if ag.AgreementCreationTime != 0 && ag.AgreementAcceptedTime == 0 {
				if _, err := persistence.ArchiveEstablishedAgreement(w.db, ag.CurrentAgreementId, citizenscientist.PROTOCOL_NAME); err != nil {
					glog.Errorf(logString(fmt.Sprintf("error deleting partially created agreement: %v, error: %v", ag.CurrentAgreementId, err)))
				}
			}

		}
	} else {
		return errors.New(logString(fmt.Sprintf("error searching database: %v", err)))
	}

	glog.V(3).Infof(logString("sync up completed normally."))
	return nil

}

// ===============================================================================================
// Utility functions
//

// get the environmental variables for the workload (this is about launching)
func (w *AgreementWorker) GetWorkloadPreference(url string) (map[string]string, error) {
	attrs, err := persistence.FindApplicableAttributes(w.db, url)
	if err != nil {
		return nil, fmt.Errorf("Unable to fetch workload preferences. Err: %v", err)
	}

	return persistence.AttributesToEnvvarMap(attrs, config.ENVVAR_PREFIX)
}

func (w *AgreementWorker) advertiseAllPolicies(location string) error {

	// Wait for blockchain client fully initialized before advertising the policies
	for {
		if w.bcClientInitialized == false {
			time.Sleep(time.Duration(5) * time.Second)
			glog.V(3).Infof("AgreementWorker waiting for blockchain client fully initialized.")
		} else {
			break
		}
	}

	var pType, pValue, pCompare string

	policies := w.pm.GetAllPolicies()

	if len(policies) > 0 {
		ms := make([]exchange.Microservice, 0, 10)
		for _, p := range policies {
			newMS := new(exchange.Microservice)
			newMS.Url = p.APISpecs[0].SpecRef
			newMS.NumAgreements = p.MaxAgreements

			if pBytes, err := json.Marshal(p); err != nil {
				return errors.New(fmt.Sprintf("AgreementWorker received error marshalling policy: %v", err))
			} else {
				newMS.Policy = string(pBytes)
			}

			if props, err := policy.RetrieveAllProperties(&p); err != nil {
				return errors.New(fmt.Sprintf("AgreementWorker received error calculating properties: %v", err))
			} else {
				for _, prop := range *props {
					switch prop.Value.(type) {
					case string:
						pType = "string"
						pValue = prop.Value.(string)
						pCompare = "in"
					case int:
						pType = "int"
						pValue = strconv.Itoa(prop.Value.(int))
						pCompare = ">="
					case bool:
						pType = "boolean"
						pValue = strconv.FormatBool(prop.Value.(bool))
						pCompare = "="
					case []string:
						pType = "list"
						pValue = exchange.ConvertToString(prop.Value.([]string))
						pCompare = "in"
					default:
						return errors.New(fmt.Sprintf("AgreementWorker encountered unsupported property type: %v", reflect.TypeOf(prop.Value).String()))
					}
					// Now put the property together
					newProp := &exchange.MSProp{
						Name:     prop.Name,
						Value:    pValue,
						PropType: pType,
						Op:       pCompare,
					}
					newMS.Properties = append(newMS.Properties, *newProp)
				}
			}

			// Make sure whisper is listening for message in all agreement protocols
			for _, agp := range p.AgreementProtocols {
				w.Messages() <- events.NewWhisperSubscribeToMessage(events.SUBSCRIBE_TO, agp.Name)
			}

			ms = append(ms, *newMS)

		}

		pdr := exchange.CreateDevicePut(w.Config.Edge.GethURL)
		pdr.RegisteredMicroservices = ms
		var resp interface{}
		resp = new(exchange.PutDeviceResponse)
		targetURL := w.Manager.Config.Edge.ExchangeURL + "devices/" + w.deviceId + "?token=" + w.deviceToken

		glog.V(3).Infof("AgreementWorker Registering microservices: %v at %v", pdr.ShortString(), targetURL)

		for {
			if err, tpErr := exchange.InvokeExchange(w.httpClient, "PUT", targetURL, pdr, &resp); err != nil {
				return err
			} else if tpErr != nil {
				glog.V(5).Infof(err.Error())
				time.Sleep(10 * time.Second)
				continue
			} else {
				glog.V(3).Infof(logString(fmt.Sprintf("advertised policies for device %v in exchange: %v", w.deviceId, resp)))
				return nil
			}
		}
	}

	return nil
}

func (w *AgreementWorker) recordAgreementState(agreementId string, microservice string, state string) error {

	glog.V(5).Infof(logString(fmt.Sprintf("setting agreement %v state to %v", agreementId, state)))

	as := new(exchange.PutAgreementState)
	as.Microservice = microservice
	as.State = state
	var resp interface{}
	resp = new(exchange.PostDeviceResponse)
	targetURL := w.Manager.Config.Edge.ExchangeURL + "devices/" + w.deviceId + "/agreements/" + agreementId + "?token=" + w.deviceToken
	for {
		if err, tpErr := exchange.InvokeExchange(w.httpClient, "PUT", targetURL, as, &resp); err != nil {
			glog.Errorf(err.Error())
			return err
		} else if tpErr != nil {
			glog.Warningf(err.Error())
			time.Sleep(10 * time.Second)
			continue
		} else {
			glog.V(5).Infof(logString(fmt.Sprintf("set agreement %v to state %v", agreementId, state)))
			return nil
		}
	}

}

var logString = func(v interface{}) string {
	return fmt.Sprintf("AgreementWorker %v", v)
}<|MERGE_RESOLUTION|>--- conflicted
+++ resolved
@@ -54,22 +54,15 @@
 			Commands: commands,
 		},
 
-<<<<<<< HEAD
 		db:         db,
 		httpClient: &http.Client{},
 		protocols:  make(map[string]bool),
 		pm:         pm,
+		bcClientInitialized: false,
 		deviceId:   id,
 
 		// TODO: this needs to be read from the db and "token_valid" set to false (using persistence.InvalidateExchangeDeviceToken)
 		deviceToken: "", // set by incoming event or read from database directly
-=======
-		db:                  db,
-		httpClient:          &http.Client{},
-		protocols:           make(map[string]bool),
-		pm:                  pm,
-		bcClientInitialized: false,
->>>>>>> 4b80eb1c
 	}
 
 	glog.Info("Starting Agreement worker")
@@ -190,14 +183,21 @@
 
 				protocolHandler := citizenscientist.NewProtocolHandler(w.Config.Edge.GethURL, w.pm)
 
+				// Proposal messages could be duplicates or fakes if there is an agbot imposter in the network. The sequence
+				// of checks here is very important to prevent duplicates from causing chaos, especially if there are duplicates
+				// on agreement worker threads at the same time.
 				if proposal, err := protocolHandler.ValidateProposal(cmd.Msg.Payload()); err != nil {
 					glog.Errorf(logString(fmt.Sprintf("discarding message: %v due to %v", cmd.Msg.Payload(), err)))
+				} else if agAlreadyExists, err := persistence.FindEstablishedAgreements(w.db, citizenscientist.PROTOCOL_NAME, []persistence.EAFilter{persistence.UnarchivedEAFilter(),persistence.IdEAFilter(proposal.AgreementId)}); err != nil {
+					glog.Errorf(logString(fmt.Sprintf("unable to retrieve agreements from database, error %v", err)))
+				} else if len(agAlreadyExists) != 0 {
+					glog.Errorf(logString(fmt.Sprintf("agreement %v already exists, ignoring proposal: %v", proposal.AgreementId, proposal.ShortString())))
 				} else if tcPolicy, err := policy.DemarshalPolicy(proposal.TsAndCs); err != nil {
 					glog.Errorf(logString(fmt.Sprintf("received error demarshalling TsAndCs, %v", err)))
 				} else if reply, err := protocolHandler.DecideOnProposal(proposal, cmd.Msg.From(), w.deviceId); err != nil {
 					glog.Errorf(logString(fmt.Sprintf("respond to proposal with error: %v", err)))
 				} else if _, err := persistence.NewEstablishedAgreement(w.db, tcPolicy.Header.Name, proposal.AgreementId, proposal.ConsumerId, cmd.Msg.Payload(), citizenscientist.PROTOCOL_NAME, tcPolicy.APISpecs[0].SpecRef); err != nil {
-					glog.Errorf(logString(fmt.Sprintf("error persisting new pending agreement: %v", proposal.AgreementId)))
+					glog.Errorf(logString(fmt.Sprintf("error persisting new agreement: %v, error: %v", proposal.AgreementId, err)))
 				} else if err := w.RecordReply(proposal, reply, citizenscientist.PROTOCOL_NAME, cmd); err != nil {
 					glog.Errorf(logString(fmt.Sprintf("unable to record reply %v, error: %v", *reply, err)))
 				}
@@ -268,7 +268,10 @@
 				envAdds[config.ENVVAR_PREFIX+"AGREEMENTID"] = proposal.AgreementId
 				envAdds[config.ENVVAR_PREFIX+"CONTRACT"] = w.Config.Edge.DVPrefix + proposal.AgreementId
 				envAdds[config.ENVVAR_PREFIX+"CONFIGURE_NONCE"] = proposal.AgreementId
+				// For workload compatibility, the DEVICE_ID env var is passed with and without the prefix. We would like to drop
+				// the env var without prefix once all the workloads have ben updated.
 				envAdds["DEVICE_ID"] = w.deviceId
+				envAdds[config.ENVVAR_PREFIX+"DEVICE_ID"] = w.deviceId
 
 				lc.EnvironmentAdditions = &envAdds
 				lc.AgreementProtocol = citizenscientist.PROTOCOL_NAME
@@ -294,7 +297,7 @@
 	protocolHandler := citizenscientist.NewProtocolHandler(w.Config.Edge.GethURL, w.pm)
 
 	// Loop through our database and check each record for accuracy with the exchange and the blockchain
-	if agreements, err := persistence.FindEstablishedAgreements(w.db, citizenscientist.PROTOCOL_NAME, []persistence.EAFilter{}); err == nil {
+	if agreements, err := persistence.FindEstablishedAgreements(w.db, citizenscientist.PROTOCOL_NAME, []persistence.EAFilter{persistence.UnarchivedEAFilter()}); err == nil {
 
 		// If there are agreemens in the database then we will assume that the device is already registered
 		for _, ag := range agreements {
