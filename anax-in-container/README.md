# Horizon Agent (anax) Running in a Container

This support provides the way to build and run a container running the Horizon edge agent, so that an edge node can be created by starting the container. This can be useful in several cases:

- You want to run several instances of the Horizon agent on the same host, for scale testing or development.
- You want to have several instances of the Horizon agent, each configured slightly differently, so you can quickly/easily start the one you want to work with.
- You want to run the Horizon agent on your Mac, for development, testing, or quick experimentation, and you have docker but not a VM (or you just don't want manage a separate VM). This is a very low barrier to entry for trying out horizon (if you happen to have a mac).
- The flexibility of running the Horizon agent in a container is probably useful for other situations we don't know about yet.

> **Note:** Currently supported architectures for running Horizon Agent (anax) in container:
>
> - amd64
> - ppc64le
> - s390x

## Build and Push the Horizon agent Container

<<<<<<< HEAD
If you are building Docker image on another platform (cross-platform build), export target host platform variables at first, e.g. for `ppc64le` architecture with Ubuntu 18.04 host do:

```sh
# List of possible values:
#   `arch`: armhf, arm64, amd64, ppc64el
#   `opsys`: Linux, Darwin
export arch=ppl64el
export opsys=Linux # (output of 'uname -s' command on target)
```

```sh
=======
> **NOTE:** For RHEL7/8 platform on s390x hardware you also have to build `jq` utility from sources due to lack of its availability at s390x repositories (see *From source on Linux...* section at https://stedolan.github.io/jq/download).

```bash
>>>>>>> eb61c71f
# In Makefile, modify line: DOCKER_IMAGE_VERSION ?= x.x.x, or set that variable in the environment
make anax-image
# test container locally with:
HC_DONT_PULL=1 horizon-container start
make docker-push-only     # push the image to docker hub
```

## Using the Horizon agent Container on **Mac**

One of the most convenient uses of the Horizon agent container is to run it on a Mac, since the full Horizon agent install package is not available for Mac. This enables you to use your mac as a quick edge node for experimenting, or edge service development.

You need the following prerequisites:

- The horizon-cli package **is** available for Mac. Download and install the latest version of `horizon-cli-x.x.x.pkg.pkg` from http://pkg.bluehorizon.network/macos/, install using `sudo installer -pkg "<path>/horizon-cli-x.x.x.pkg" -target /` command.
- Docker for Mac OS X: https://docs.docker.com/docker-for-mac/install/
- Socat, install using **one** of these methods:
    - Homebrew: http://macappstore.org/socat/
    - MacPorts: https://www.macports.org/ then 'sudo port install socat'"


If you don't already have `/usr/local/bin` in your command line PATH, add that, or fully qualify the commands below. Then:

```bash
horizon-container start
hzn node list   # ensure you talking to the container successfully and it is using the exchange you want
# start the sample hello world edge service
hzn register -n $EXCHANGE_NODEAUTH -f ~/examples/edge/msghub/cpu2msghub/horizon/userinput.json $HZN_ORG_ID $HZN_PATTERN
hzn agreement list    # run repeatedly until an agreement is finalized
```

Once an agreement is formed, you can use `docker ps` to see the edge service containers, and you can subscribe to your message hub to see the data from your edge service.

If you no longer want to run edge services on your mac, you can unregister your node and stop the containers with:

```bash
horizon-container stop
```

Note: since you have the `hzn` command installed, you can also run edge services using `hzn dev` while developing them.

## Using the Horizon agent Container on **Linux**

The Horizon agent container can be used on a linux host in a very similar way to the instructions above, with these differences:

- Install the Horizon CLI using the horizon-cli debian package
- On your linux host run `export HORIZON_URL=http://localhost:8081` to direct the `hzn` command to the container

## Running More Horizon agent Containers on the Same Machine

You can easily start additional Horizon agent containers on the same machine by passing an integer number to horizon-container:

```bash
horizon-container start 2
```

This can be useful for scaling testing, or switching between patterns of services quickly.

## Pointing the Horizon Agent to a Different Exchange

By default, the Horizon agent container uses the production exchange, but you can tell it to use a different exchange using the standard `/etc/default/horizon` on the host. In that file set, for example:

```bash
HZN_EXCHANGE_URL=https://stg.edge-fabric.com/v1
```

You can also use a different file on the host by specifying it on the command line:

```bash
horizon-container start 1 /etc/default/horizon.stg
```

## Manually Starting the Horizon agent Container

The horizon-container script handles all of the details of invoking the Horizon agent container, but in case you need to do something out of the ordinary, here are the main commands to run it manually on a **linux** machine (for `amd64` arch):

```bash
docker pull openhorizon/amd64_anax
# Note the slightly different container name and port number in the next 2 cmds:
docker run -d -t --name amd64_anax --privileged -p 127.0.0.1:8081:8510 -v /var/run/docker.sock:/var/run/docker.sock -v /var/tmp/horizon:/var/tmp/horizon openhorizon/amd64_anax
export HORIZON_URL='http://localhost:8081'    # to point the hzn cmd to the container
hzn node list   # ensure you are talking to the right container, and it is talking to the right exchange
hzn register -n $EXCHANGE_NODEAUTH -f ~/examples/edge/msghub/cpu2msghub/horizon/userinput.json $HZN_ORG_ID $HZN_PATTERN
hzn agreement list
# To stop anax, use this cmd to give it time to unregister and stop the service containers:
docker stop -t 120 amd64_anax2; docker rm amd64_anax2
```<|MERGE_RESOLUTION|>--- conflicted
+++ resolved
@@ -15,23 +15,14 @@
 
 ## Build and Push the Horizon agent Container
 
-<<<<<<< HEAD
 If you are building Docker image on another platform (cross-platform build), export target host platform variables at first, e.g. for `ppc64le` architecture with Ubuntu 18.04 host do:
 
-```sh
+```bash
 # List of possible values:
 #   `arch`: armhf, arm64, amd64, ppc64el
 #   `opsys`: Linux, Darwin
 export arch=ppl64el
 export opsys=Linux # (output of 'uname -s' command on target)
-```
-
-```sh
-=======
-> **NOTE:** For RHEL7/8 platform on s390x hardware you also have to build `jq` utility from sources due to lack of its availability at s390x repositories (see *From source on Linux...* section at https://stedolan.github.io/jq/download).
-
-```bash
->>>>>>> eb61c71f
 # In Makefile, modify line: DOCKER_IMAGE_VERSION ?= x.x.x, or set that variable in the environment
 make anax-image
 # test container locally with:
