{
  "Edge": {
    "APIListen": "127.0.0.1:8510",
    "DBPath": "/var/horizon/",
    "GethURL": "http://127.0.0.1:8545",
    "DockerEndpoint": "unix:///var/run/docker.sock",
    "StaticWebContent": "/usr/horizon/web/",
    "TrustSystemCACerts": true,
    "DefaultCPUSet": "",
    "ServiceStorage": "",
    "ExchangeURL": "",
    "PolicyPath": "/etc/horizon/policy.d/",
    "ExchangeHeartbeat": 60,
    "ExchangeVersionCheckIntervalM": 720,
    "ExchangeMessageTTL": 1800,
<<<<<<< HEAD
    "AgreementTimeoutScaleFactor": 2,
=======
    "AgreementTimeoutScaleFactor": 3,
>>>>>>> 938ea560
    "ReportDeviceStatus": true,
    "TrustCertUpdatesFromOrg": true,
    "TrustDockerAuthFromOrg": true,
    "ServiceUpgradeCheckIntervalS": 300,
    "MultipleAnaxInstances": true,
    "FileSyncService": {
      "CSSURL": ""
    }
  },
  "ArchSynonyms": {
    "x86_64": "amd64",
    "armhf": "arm",
    "aarch64": "arm64"
  }
}<|MERGE_RESOLUTION|>--- conflicted
+++ resolved
@@ -13,11 +13,7 @@
     "ExchangeHeartbeat": 60,
     "ExchangeVersionCheckIntervalM": 720,
     "ExchangeMessageTTL": 1800,
-<<<<<<< HEAD
-    "AgreementTimeoutScaleFactor": 2,
-=======
     "AgreementTimeoutScaleFactor": 3,
->>>>>>> 938ea560
     "ReportDeviceStatus": true,
     "TrustCertUpdatesFromOrg": true,
     "TrustDockerAuthFromOrg": true,
