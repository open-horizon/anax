{
    "Edge":{},
    "AgreementBot": {
        ${DB_CONFIG},
        "Partitions": "part0",
        "TxLostDelayTolerationSeconds": 120,
<<<<<<< HEAD
        "AgreementWorkers": 15,
        "ProtocolTimeoutScaleFactor": 2,
        "AgreementTimeoutScaleFactor": 2,
=======
        "AgreementWorkers": 30,
        "ProtocolTimeoutScaleFactor": 3,
        "AgreementTimeoutScaleFactor": 3,
>>>>>>> 938ea560
        "NoDataIntervalS": 300,
        "ActiveAgreementsURL": "",
        "ActiveAgreementsUser": "",
        "ActiveAgreementsPW": "",
        "PolicyPath": "/home/agbotuser/policy.d",
        "NewContractIntervalS": 10,
        "ProcessGovernanceIntervalS": 10,
        "IgnoreContractWithAttribs": "ethereum_account",
        "ExchangeURL": "${EXCHANGE_URL}",
        "ExchangeId": "${EXCHANGE_ID}",
        "ExchangeToken": "${EXCHANGE_TOKEN}",
        "ExchangeVersionCheckIntervalM": 1,
        "ExchangeHeartbeat": 60,
        "ExchangeMessageTTLScaleFactor": 3,
        "ActiveDeviceTimeoutS": 180,
        "DefaultWorkloadPW": "",
        "MessageKeyPath": "msgKey",
        "APIListen": "127.0.0.1:8080",
        "PurgeArchivedAgreementHours": 1,
        "CheckUpdatedPolicyS": 15,
        "CSSURL": "${CSS_URL}",
        "SecureAPIListenHost": "0.0.0.0",
        "SecureAPIListenPort": "8083"
    },
    "ArchSynonyms": {
        "x86_64": "amd64",
        "armhf": "arm",
        "aarch64": "arm64"
    }
}<|MERGE_RESOLUTION|>--- conflicted
+++ resolved
@@ -4,15 +4,9 @@
         ${DB_CONFIG},
         "Partitions": "part0",
         "TxLostDelayTolerationSeconds": 120,
-<<<<<<< HEAD
-        "AgreementWorkers": 15,
-        "ProtocolTimeoutScaleFactor": 2,
-        "AgreementTimeoutScaleFactor": 2,
-=======
         "AgreementWorkers": 30,
         "ProtocolTimeoutScaleFactor": 3,
         "AgreementTimeoutScaleFactor": 3,
->>>>>>> 938ea560
         "NoDataIntervalS": 300,
         "ActiveAgreementsURL": "",
         "ActiveAgreementsUser": "",
