package api

import (
	"fmt"
	"github.com/boltdb/bolt"
	"github.com/golang/glog"
	"github.com/open-horizon/anax/cutil"
	"github.com/open-horizon/anax/events"
	"github.com/open-horizon/anax/exchange"
	"github.com/open-horizon/anax/persistence"
	"github.com/open-horizon/anax/policy"
)

// get the service configuration state for all the registered services.
func FindServiceConfigStateForOutput(errorhandler ErrorHandler, getServicesConfigState exchange.ServicesConfigStateHandler, db *bolt.DB) (bool, map[string][]exchange.ServiceConfigState) {

	// Check for the device in the local database. If there are errors, they will be written
	// to the HTTP response.
	pLocalDevice, err := persistence.FindExchangeDevice(db)
	if err != nil {
		return errorhandler(NewSystemError(fmt.Sprintf("Unable to read horizondevice object, error %v", err))), nil
	} else if pLocalDevice == nil {
		return errorhandler(NewAPIUserInputError("Exchange registration not recorded. Complete account and device registration with an exchange and then record device registration using this API's /horizondevice path.", "service/configstate")), nil
	}

	outConfigState, err := getServicesConfigState(pLocalDevice.Id, pLocalDevice.Token)
	if err != nil {
		glog.Errorf(apiLogString(fmt.Sprintf("Unable to retrieve the service configurations for node %v from the exchange, error %v", pLocalDevice.Id, err)))
		return errorhandler(NewSystemError(fmt.Sprintf("Unable to retrieve the service configurations for node %v from the exchange, error %v", pLocalDevice.Id, err))), nil
	}

	out := make(map[string][]exchange.ServiceConfigState)
	out["configstates"] = outConfigState

	return false, out
}

// Change the config state for the given service in the exchange and return the services that are just changed to suspended.
// If the service url and org are both empty string, it applies to all the registered services for the node.
// If the service url is an empty string but org is not, it applies to all the registered the services for the given org.
func ChangeServiceConfigState(service_cs *exchange.ServiceConfigState,
	errorhandler ErrorHandler,
	getDevice exchange.DeviceHandler,
	postDeviceSCS exchange.PostDeviceServicesConfigStateHandler,
	db *bolt.DB) (bool, []events.ServiceConfigState) {

	// Check for the device in the local database. If there are errors, they will be written
	// to the HTTP response.
	pLocalDevice, err := persistence.FindExchangeDevice(db)
	if err != nil {
		return errorhandler(NewSystemError(fmt.Sprintf("Unable to read horizondevice object, error %v", err))), nil
	} else if pLocalDevice == nil {
		return errorhandler(NewAPIUserInputError("Exchange registration not recorded. Complete account and device registration with an exchange and then record device registration using this API's /horizondevice path.", "service/configstate")), nil
	}

	// input error checking
	if service_cs.Url != "" && service_cs.Org == "" {
		return errorhandler(NewAPIUserInputError(fmt.Sprintf("Please specify organization when the service url is not an empty string: %v", service_cs), "org")), nil
	}
	if service_cs.ConfigState != exchange.SERVICE_CONFIGSTATE_ACTIVE && service_cs.ConfigState != exchange.SERVICE_CONFIGSTATE_SUSPENDED {
		return errorhandler(NewAPIUserInputError(fmt.Sprintf("The service configstate '%v' is not supported. The supported states are: %v, %v", service_cs.ConfigState, exchange.SERVICE_CONFIGSTATE_ACTIVE, exchange.SERVICE_CONFIGSTATE_SUSPENDED), "configState")), nil
	}

	glog.V(5).Infof(apiLogString(fmt.Sprintf("Start changing service configuration state for %v for the node.", service_cs)))

	pDevice, err := getDevice(fmt.Sprintf("%v/%v", pLocalDevice.Org, pLocalDevice.Id), pLocalDevice.Token)
	if err != nil {
		glog.Errorf(apiLogString(fmt.Sprintf("Unable to retrieve node resource for %v from the exchange, error %v", pLocalDevice.Id, err)))
		return errorhandler(NewSystemError(fmt.Sprintf("Unable to retrieve node resource for %v from the exchange, error %v", pLocalDevice.Id, err))), nil
	}

<<<<<<< HEAD
	// save the services that are turned into suspended state
	suspended_services := []events.ServiceConfigState{}
=======
	// save the services
	changed_services := []events.ServiceConfigState{}
>>>>>>> 938ea560

	found := false
	for _, svc_exchange := range pDevice.RegisteredServices {

		// svc_exchange.Url is in the form of org/url
		org, url := cutil.SplitOrgSpecUrl(svc_exchange.Url)

		// set to default if empty
		if svc_exchange.ConfigState == "" {
			svc_exchange.ConfigState = exchange.SERVICE_CONFIGSTATE_ACTIVE
		}

		var version, arch string
		pol, err := policy.DemarshalPolicy(svc_exchange.Policy)
		if err != nil {
			glog.Errorf(fmt.Sprintf("Error unmarshaling service policy: %v", err))
		} else {
			for _, spec := range pol.APISpecs {
				if spec.SpecRef == url && spec.Org == org {
					version = spec.Version
					arch = spec.Arch
				}
			}
		}

		if service_cs.Url != "" {
			// single service case
			if service_cs.Url == url && service_cs.Org == org {
				found = true
				if service_cs.ConfigState != svc_exchange.ConfigState {
					changed_services = append(changed_services, *(events.NewServiceConfigState(url, org, version, arch, service_cs.ConfigState)))
				}
				break
			}
		} else {
			if service_cs.Org == "" {
				// for all the registered services
				found = true
				if service_cs.ConfigState != svc_exchange.ConfigState {
					changed_services = append(changed_services, *(events.NewServiceConfigState(url, org, version, arch, service_cs.ConfigState)))
				}
			} else {
				// for all the registered services in the org
				if service_cs.Org == org {
					found = true
					if service_cs.ConfigState != svc_exchange.ConfigState {
						changed_services = append(changed_services, *(events.NewServiceConfigState(url, org, version, arch, service_cs.ConfigState)))
					}
				}
			}
		}
	}

	//handle not-found error
	if !found {
		if service_cs.Url != "" {
			return errorhandler(NewAPIUserInputError(fmt.Sprintf("No changes made. The service %v does not exist or is not a registered service in the exchange for node %v.", cutil.FormOrgSpecUrl(service_cs.Url, service_cs.Org), pDevice.Name), "url, org")), nil
		} else {
			if service_cs.Org == "" {
				return errorhandler(NewAPIUserInputError(fmt.Sprintf("No changes made. No registered services found in the exchange for node %v.", pDevice.Name), "url, org")), nil
			} else {
				return errorhandler(NewAPIUserInputError(fmt.Sprintf("No changes made. No registered services from organization %v found in the exchange for node %v.", service_cs.Org, pDevice.Name), "org")), nil
			}
		}
	}

	// change the exchange only when there are changes needed.
	err = postDeviceSCS(pLocalDevice.Name, pLocalDevice.Token, service_cs)
	if err != nil {
		glog.Errorf(apiLogString(fmt.Sprintf("Failed to change the service configuration state for the node %v in the exchange, error %v", pDevice.Name, err)))
		return errorhandler(NewSystemError(fmt.Sprintf("Failed to change the service configuration state for the node %v in the exchange, error %v", pDevice.Name, err))), nil
	}
	glog.V(5).Infof(apiLogString(fmt.Sprintf("Complete changing service configuration state to %v for the node.", service_cs)))

	return false, changed_services
}<|MERGE_RESOLUTION|>--- conflicted
+++ resolved
@@ -69,13 +69,8 @@
 		return errorhandler(NewSystemError(fmt.Sprintf("Unable to retrieve node resource for %v from the exchange, error %v", pLocalDevice.Id, err))), nil
 	}
 
-<<<<<<< HEAD
-	// save the services that are turned into suspended state
-	suspended_services := []events.ServiceConfigState{}
-=======
 	// save the services
 	changed_services := []events.ServiceConfigState{}
->>>>>>> 938ea560
 
 	found := false
 	for _, svc_exchange := range pDevice.RegisteredServices {
